--- conflicted
+++ resolved
@@ -59,12 +59,8 @@
     "express-jwt": "^5.3.1",
     "express-rate-limit": "^3.3.2",
     "file-type": "^10.9.0",
-<<<<<<< HEAD
-    "firebase-admin": "^7.0.0",
+    "firebase-admin": "^8.7.0",
     "hdkey": "^1.1.1",
-=======
-    "firebase-admin": "^8.7.0",
->>>>>>> f1f5185e
     "i18n": "^0.8.3",
     "js-sha256": "^0.9.0",
     "jsonwebtoken": "^8.4.0",
