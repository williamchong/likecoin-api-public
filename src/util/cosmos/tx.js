// eslint-disable-next-line import/no-extraneous-dependencies
import { decodeTxRaw } from '@cosmjs/proto-signing';
import { StargateClient } from '@cosmjs/stargate';
import { MsgSend } from 'cosmjs-types/cosmos/bank/v1beta1/tx';
import { TxRaw } from 'cosmjs-types/cosmos/tx/v1beta1/tx';
import createHash from 'create-hash';
import BigNumber from 'bignumber.js';
import { getAccountInfo } from './index';
import { db, txCollection as txLogRef } from '../firebase';
import { sleep } from '../misc';
import publisher from '../gcloudPub';
import { PUBSUB_TOPIC_MISC } from '../../constant';

const {
  COSMOS_DENOM,
  COSMOS_RPC_ENDPOINT,
  COSMOS_SIGNING_RPC_ENDPOINT,
  COSMOS_GAS_PRICE,
} = require('../../../config/config');

export const DEFAULT_GAS_PRICE = COSMOS_GAS_PRICE || 10;
export const DEFAULT_TRANSFER_GAS = 80000;
export const DEFAULT_CHANGE_ISCN_OWNERSHIP_GAS = 59714;

let stargateClient = null;
let broadcastClient = null;

async function getBroadcastClient() {
  if (!broadcastClient) broadcastClient = await StargateClient.connect(COSMOS_SIGNING_RPC_ENDPOINT);
  return broadcastClient;
}

async function getClient() {
  if (!stargateClient) stargateClient = await StargateClient.connect(COSMOS_RPC_ENDPOINT);
  return stargateClient;
}

export async function queryLIKETransactionInfo(txHash, targetAddress) {
  const client = await getClient();
  const tx = await client.getTx(txHash);
  if (!tx) return null;
  const {
    code,
    tx: rawTx,
  } = tx;
  if (code) return null;
  const {
    body,
  } = decodeTxRaw(rawTx);
  const { messages: rawMessages, memo } = body;
  const messages = rawMessages.map(((m) => {
    const { typeUrl, value } = m;
    if (typeUrl === '/cosmos.bank.v1beta1.MsgSend') {
      const payloadValue = MsgSend.decode(value);
      return {
        typeUrl,
        value: payloadValue,
      };
    }
    return null;
  })).filter(m => !!m);
  const message = messages.find(m => m && m.value.toAddress === targetAddress);
  if (!message) return null;
  const {
    fromAddress,
    toAddress,
    amount: amounts,
  } = message.value;
  const amount = amounts.find(a => a.denom === COSMOS_DENOM);
  return {
    from: fromAddress,
    to: toAddress,
    amount,
    messages,
    memo,
  };
}

async function computeTransactionHash(signedTx) {
  const tx = Uint8Array.from(TxRaw.encode(signedTx).finish());
  const sha256 = createHash('sha256');
  const txHash = sha256
    .update(Buffer.from(tx.buffer))
    .digest('hex');
  return txHash.toUpperCase();
}

<<<<<<< HEAD
async function internalSendTransaction(signedTx, c) {
  const client = c || await getClient();
=======
async function internalSendTransaction(signedTx) {
  const client = await getBroadcastClient();
>>>>>>> 77442637
  const txBytes = TxRaw.encode(signedTx).finish();
  try {
    const res = await client.broadcastTx(txBytes);
    return res;
  } catch (err) {
    const { message } = err;
    if (message && message.includes('tx already exists')) {
      const transactionHash = await computeTransactionHash(signedTx);
      return { transactionHash };
    }
    throw new Error(err);
  }
}

export async function sendTransactionWithSequence(senderAddress, signingFunction, client) {
  let res;
  let signedTx;
  const { sequence: seq1 } = await getAccountInfo(senderAddress);
  const counterRef = txLogRef.doc(`!counter_${senderAddress}`);
  let pendingCount = await db.runTransaction(async (t) => {
    const d = await t.get(counterRef);
    if (!d.data()) {
      const count = seq1.toNumber();
      await t.create(counterRef, { value: count + 1 });
      return count;
    }
    const v = d.data().value + 1;
    await t.update(counterRef, { value: v });
    return v - 1;
  });
  signedTx = await signingFunction({ sequence: pendingCount });
  try {
    res = await internalSendTransaction(signedTx, client);
  } catch (err) {
    // eslint-disable-next-line no-console
    console.error(err);
    const { message } = err;
    if (message && message.includes('code 32')) {
      // eslint-disable-next-line no-console
      console.log(`Nonce ${pendingCount} failed, trying refetch sequence`);
      const { sequence: seq2 } = await getAccountInfo(senderAddress);
      pendingCount = seq2.toNumber();
      signedTx = await signingFunction({ sequence: pendingCount });
    } else {
      await sleep(2000);
    }
  }

  try {
    if (!res) {
      res = await internalSendTransaction(signedTx, client);
    }
    await db.runTransaction(t => t.get(counterRef).then((d) => {
      if (pendingCount + 1 > d.data().value) {
        return t.update(counterRef, {
          value: pendingCount + 1,
        });
      }
      return Promise.resolve();
    }));
  } catch (err) {
    await publisher.publish(PUBSUB_TOPIC_MISC, null, {
      logType: 'eventCosmosError',
      fromWallet: senderAddress,
      txHash: (res || {}).transactionHash,
      txSequence: pendingCount,
      error: err.toString(),
    });
    // eslint-disable-next-line no-console
    console.error(err);
    throw err;
  }
  return {
    ...res,
    tx: signedTx,
    transactionHash: res.transactionHash,
    senderAddress,
    sequence: pendingCount,
  };
}

export function calculateTxGasFee(messageLength = 1, denom = COSMOS_DENOM) {
  const gas = DEFAULT_TRANSFER_GAS;
  const feeAmount = new BigNumber(gas)
    .multipliedBy(DEFAULT_GAS_PRICE).multipliedBy(messageLength).toFixed(0);
  return {
    amount: [{ denom, amount: feeAmount }],
    gas: new BigNumber(gas).multipliedBy(messageLength).toFixed(0),
  };
}

export function generateSendTxData(senderAddress, toAddress, amount) {
  const fee = calculateTxGasFee();
  const messages = [{
    typeUrl: '/cosmos.bank.v1beta1.MsgSend',
    value: {
      fromAddress: senderAddress,
      toAddress,
      amount: [{ denom: COSMOS_DENOM, amount }],
    },
  }];
  return {
    messages,
    fee,
  };
}

export default queryLIKETransactionInfo;<|MERGE_RESOLUTION|>--- conflicted
+++ resolved
@@ -85,13 +85,8 @@
   return txHash.toUpperCase();
 }
 
-<<<<<<< HEAD
 async function internalSendTransaction(signedTx, c) {
-  const client = c || await getClient();
-=======
-async function internalSendTransaction(signedTx) {
-  const client = await getBroadcastClient();
->>>>>>> 77442637
+  const client = c || await getBroadcastClient();
   const txBytes = TxRaw.encode(signedTx).finish();
   try {
     const res = await client.broadcastTx(txBytes);
