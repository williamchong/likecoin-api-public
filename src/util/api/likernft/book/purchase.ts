--- conflicted
+++ resolved
@@ -1265,8 +1265,6 @@
   amountSubtotal,
   amountTotal,
   shippingCost,
-  sessionId,
-  coupon: existingCoupon,
   balanceTx,
   feeInfo,
 }) {
@@ -1314,7 +1312,6 @@
       console.error(`Discount amount ${totalDiscountAmount} but no commission found for paymentId: ${paymentId}`);
     }
   }
-<<<<<<< HEAD
   return {
     newFeeInfo,
     stripeFeeCurrency,
@@ -1333,6 +1330,8 @@
   amountSubtotal,
   amountTotal,
   shippingCost,
+  sessionId,
+  coupon: existingCoupon,
   balanceTx,
   feeInfo,
 }) {
@@ -1350,19 +1349,16 @@
     balanceTx,
     feeInfo,
   });
+  let coupon = existingCoupon;
+  if (isAmountFeeUpdated) {
+    [coupon = ''] = await getStripePromotoionCodesFromCheckoutSession(sessionId);
+  }
   if (isStripeFeeUpdated || isAmountFeeUpdated) {
-=======
-  let coupon = existingCoupon;
-  if (shouldUpdateAmountFee) {
-    [coupon = ''] = await getStripePromotoionCodesFromCheckoutSession(sessionId);
-  }
-  if (shouldUpdateStripeFee || shouldUpdateAmountFee) {
     const payload: any = {
       feeInfo: newFeeInfo,
       shippingCost: shippingCostAmount / 100,
     };
     if (coupon) payload.coupon = coupon;
->>>>>>> 0c70268f
     await likeNFTBookCollection.doc(classId).collection('transactions')
       .doc(paymentId).update(payload);
   }
