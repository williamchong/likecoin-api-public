import crypto from 'crypto';
import uuidv4 from 'uuid/v4';
import Stripe from 'stripe';
import { firestore } from 'firebase-admin';

import { formatMsgExecSendAuthorization } from '@likecoin/iscn-js/dist/messages/authz';
import BigNumber from 'bignumber.js';
import { NFT_BOOK_TEXT_DEFAULT_LOCALE, getNftBookInfo } from '.';
import { getNFTClassDataById } from '../../../cosmos/nft';
import { ValidationError } from '../../../ValidationError';
import { getLikerLandNFTClaimPageURL, getLikerLandNFTClassPageURL, getLikerLandNFTGiftPageURL } from '../../../liker-land';
import {
  NFT_BOOK_DEFAULT_FROM_CHANNEL,
  NFT_BOOK_SALE_DESCRIPTION,
  USD_TO_HKD_RATIO,
  LIST_OF_BOOK_SHIPPING_COUNTRY,
  PUBSUB_TOPIC_MISC,
} from '../../../../constant';
import { parseImageURLFromMetadata } from '../metadata';
import { calculateStripeFee, checkIsFromLikerLand, handleNFTPurchaseTransaction } from '../purchase';
import { getStripeConnectAccountId } from './user';
import stripe from '../../../stripe';
import { likeNFTBookCollection, FieldValue, db } from '../../../firebase';
import publisher from '../../../gcloudPub';
import { calculateTxGasFee } from '../../../cosmos/tx';
import { sendNFTBookSalesSlackNotification } from '../../../slack';
import {
  NFT_COSMOS_DENOM,
  LIKER_NFT_TARGET_ADDRESS,
  LIKER_NFT_FEE_ADDRESS,
  NFT_BOOK_LIKER_LAND_FEE_RATIO,
  NFT_BOOK_LIKER_LAND_COMMISSION_RATIO,
  NFT_BOOK_LIKER_LAND_ART_FEE_RATIO,
} from '../../../../../config/config';
import {
  sendNFTBookPendingClaimEmail,
  sendNFTBookSalesEmail,
  sendNFTBookClaimedEmail,
  sendNFTBookGiftPendingClaimEmail,
  sendNFTBookGiftClaimedEmail,
} from '../../../ses';

export async function createNewNFTBookPayment(classId, paymentId, {
  type,
  email = '',
  claimToken,
  sessionId = '',
  priceInDecimal,
  priceName,
  priceIndex,
  giftInfo,
  from = '',
}: {
  type: string;
  email?: string;
  claimToken: string;
  sessionId?: string;
  priceInDecimal: number,
  priceName: string;
  priceIndex: number;
  from?: string;
  giftInfo?: {
    toName: string,
    toEmail: string,
    fromName: string,
    message?: string,
  };
}) {
  const payload: any = {
    type,
    email,
    isPaid: false,
    isPendingClaim: false,
    claimToken,
    sessionId,
    classId,
    priceInDecimal,
    price: priceInDecimal / 100,
    priceName,
    priceIndex,
    from,
    status: 'new',
    timestamp: FieldValue.serverTimestamp(),
  };
  const isGift = !!giftInfo;

  if (isGift) {
    const {
      toEmail = '',
      toName = '',
      fromName = '',
      message = '',
    } = giftInfo;
    payload.isGift = true;
    payload.giftInfo = {
      toEmail,
      toName,
      fromName,
      message,
    };
  }
  await likeNFTBookCollection.doc(classId).collection('transactions').doc(paymentId).create(payload);
}

export async function processNFTBookPurchase({
  classId,
  email,
  priceIndex,
  paymentId,
  shippingDetails,
  shippingCost,
  execGrantTxHash = '',
}) {
  const hasShipping = !!shippingDetails;
  const { listingData, txData } = await db.runTransaction(async (t) => {
    const bookRef = likeNFTBookCollection.doc(classId);
    const doc = await t.get(bookRef);
    const docData = doc.data();
    if (!docData) throw new ValidationError('CLASS_ID_NOT_FOUND');
    const {
      prices,
    } = docData;
    const priceInfo = prices[priceIndex];
    if (!priceInfo) throw new ValidationError('NFT_PRICE_NOT_FOUND');
    const {
      stock,
    } = priceInfo;
    if (stock <= 0) throw new ValidationError('OUT_OF_STOCK');

    const paymentDoc = await t.get(bookRef.collection('transactions').doc(paymentId));
    const paymentData = paymentDoc.data();
    if (!paymentData) throw new ValidationError('PAYMENT_NOT_FOUND');
    if (paymentData.status !== 'new') throw new ValidationError('PAYMENT_ALREADY_CLAIMED');
    priceInfo.stock -= 1;
    priceInfo.sold += 1;
    priceInfo.lastSaleTimestamp = firestore.Timestamp.now();
    t.update(bookRef, {
      prices,
      lastSaleTimestamp: FieldValue.serverTimestamp(),
    });
    const paymentPayload: any = {
      isPaid: true,
      isPendingClaim: true,
      hasShipping,
      status: 'paid',
      email,
    };
    if (hasShipping) paymentPayload.shippingStatus = 'pending';
    if (shippingDetails) paymentPayload.shippingDetails = shippingDetails;
    if (shippingCost) paymentPayload.shippingCost = shippingCost.amount_total / 100;
    if (execGrantTxHash) paymentPayload.execGrantTxHash = execGrantTxHash;
    t.update(bookRef.collection('transactions').doc(paymentId), paymentPayload);
    return {
      listingData: docData,
      txData: paymentData,
    };
  });
  return { listingData, txData };
}

function convertUSDToCurrency(usdPriceInDecimal: number, currency: string) {
  switch (currency) {
    case 'USD':
      return usdPriceInDecimal;
    case 'HKD':
      return Math.round((usdPriceInDecimal * USD_TO_HKD_RATIO) / 10) * 10;
    default:
      throw new ValidationError(`INVALID_CURRENCY_'${currency}'`);
  }
}

export async function formatStripeCheckoutSession({
  classId,
  iscnPrefix,
  collectionId,
  paymentId,
  ownerWallet,
  from,
  gaClientId,
}: {
  classId?: string,
  iscnPrefix?: string,
  collectionId?: string,
  paymentId: string,
  ownerWallet: string,
  from?: string,
  gaClientId?: string,
}, {
  name,
  description,
  images,
}: {
  name: string,
  description: string,
  images: string[],
}, {
  hasShipping,
  shippingRates,
  defaultPaymentCurrency,
  priceInDecimal,
  connectedWallets,
  isLikerLandArt,
  successUrl,
  cancelUrl,
}: {
  hasShipping: boolean,
  shippingRates: any[],
  defaultPaymentCurrency: string,
  priceInDecimal: number,
  connectedWallets: string[],
  isLikerLandArt: boolean,
  successUrl: string,
  cancelUrl: string,
}) {
  const sessionMetadata: Stripe.MetadataParam = {
    store: 'book',
    paymentId,
    ownerWallet,
  };
  if (classId) sessionMetadata.classId = classId;
  if (iscnPrefix) sessionMetadata.iscnPrefix = iscnPrefix;
  if (collectionId) sessionMetadata.collectionId = collectionId;
  if (gaClientId) sessionMetadata.gaClientId = gaClientId;
  if (from) sessionMetadata.from = from;
  const paymentIntentData: Stripe.Checkout.SessionCreateParams.PaymentIntentData = {
    capture_method: 'manual',
    metadata: sessionMetadata,
  };

  const convertedCurrency = defaultPaymentCurrency === 'HKD' ? 'HKD' : 'USD';
  const convertedPriceInDecimal = convertUSDToCurrency(priceInDecimal, convertedCurrency);

  if (connectedWallets && Object.keys(connectedWallets).length) {
    const isFromLikerLand = checkIsFromLikerLand(from);
    const wallet = Object.keys(connectedWallets)[0];
    const stripeConnectAccountId = await getStripeConnectAccountId(wallet);
    if (stripeConnectAccountId) {
      const stripeFeeAmount = calculateStripeFee(convertedPriceInDecimal, convertedCurrency);
      const likerLandFeeAmount = Math.ceil(
        convertedPriceInDecimal * NFT_BOOK_LIKER_LAND_FEE_RATIO,
      );
      const likerLandCommission = isFromLikerLand
        ? Math.ceil(convertedPriceInDecimal * NFT_BOOK_LIKER_LAND_COMMISSION_RATIO)
        : 0;
      const likerlandArtFee = isLikerLandArt
        ? Math.ceil(convertedPriceInDecimal * NFT_BOOK_LIKER_LAND_ART_FEE_RATIO)
        : 0;
      // TODO: support connectedWallets +1
      paymentIntentData.application_fee_amount = (
        stripeFeeAmount + likerLandFeeAmount + likerLandCommission + likerlandArtFee
      );
      paymentIntentData.transfer_data = {
        destination: stripeConnectAccountId,
      };
      paymentIntentData.metadata = {
        ...paymentIntentData.metadata,
        stripeFeeAmount,
        likerLandFeeAmount,
        likerLandCommission,
        likerlandArtFee,
      };
    }
  }

  const productMetadata: Stripe.MetadataParam = {};
  if (classId) productMetadata.classId = classId;
  if (iscnPrefix) productMetadata.iscnPrefix = iscnPrefix;
  if (collectionId) productMetadata.collectionId = collectionId;

  const productData = {
    name,
    description,
    images,
    metadata: productMetadata,
  };

  const checkoutPayload: Stripe.Checkout.SessionCreateParams = {
    mode: 'payment',
    success_url: `${successUrl}`,
    cancel_url: `${cancelUrl}`,
    line_items: [
      {
        price_data: {
          currency: convertedCurrency,
          product_data: productData,
          unit_amount: convertedPriceInDecimal,
        },
        adjustable_quantity: {
          enabled: false,
        },
        quantity: 1,
      },
    ],
    payment_intent_data: paymentIntentData,
    metadata: sessionMetadata,
  };
  if (hasShipping) {
    checkoutPayload.shipping_address_collection = {
    // eslint-disable-next-line max-len
      allowed_countries: LIST_OF_BOOK_SHIPPING_COUNTRY as Stripe.Checkout.SessionCreateParams.ShippingAddressCollection.AllowedCountry[],
    };
    if (shippingRates) {
      checkoutPayload.shipping_options = shippingRates.map((s) => {
        const { name: shippingName, priceInDecimal: shippingPriceInDecimal } = s;
        const convertedShippingPriceInDecimal = (
          convertUSDToCurrency(shippingPriceInDecimal, convertedCurrency)
        );
        return {
          shipping_rate_data: {
            display_name: shippingName[NFT_BOOK_TEXT_DEFAULT_LOCALE],
            type: 'fixed_amount',
            fixed_amount: {
              amount: convertedShippingPriceInDecimal,
              currency: convertedCurrency,
            },
          },
        };
      });
    }
  }
  const session = await stripe.checkout.sessions.create(checkoutPayload);
  return session;
}

export async function handleNewStripeCheckout(classId: string, priceIndex: number, {
  gaClientId,
  from: inputFrom,
  giftInfo,
}: {
  gaClientId?: string,
  from?: string,
  giftInfo?: {
    toEmail: string,
    toName: string,
    fromName: string,
    message?: string,
  },
} = {}) {
  const promises = [getNFTClassDataById(classId), getNftBookInfo(classId)];
  const [metadata, bookInfo] = (await Promise.all(promises)) as any;
  if (!bookInfo) throw new ValidationError('NFT_NOT_FOUND');

  const paymentId = uuidv4();
  const claimToken = crypto.randomBytes(32).toString('hex');
  const {
    prices,
    successUrl = giftInfo ? getLikerLandNFTGiftPageURL({
      classId,
      paymentId,
      type: 'nft_book',
      redirect: true,
    }) : getLikerLandNFTClaimPageURL({
      classId,
      paymentId,
      token: claimToken,
      type: 'nft_book',
      redirect: true,
    }),
    cancelUrl = getLikerLandNFTClassPageURL({ classId }),
    ownerWallet,
    connectedWallets,
    shippingRates,
    defaultPaymentCurrency = 'USD',
    defaultFromChannel = NFT_BOOK_DEFAULT_FROM_CHANNEL,
    isLikerLandArt,
  } = bookInfo;
  if (!prices[priceIndex]) throw new ValidationError('NFT_PRICE_NOT_FOUND');
  let from: string = inputFrom as string || '';
  if (!from || from === NFT_BOOK_DEFAULT_FROM_CHANNEL) {
    from = defaultFromChannel || NFT_BOOK_DEFAULT_FROM_CHANNEL;
  }
  const {
    priceInDecimal,
    stock,
    hasShipping,
    name: priceNameObj,
    description: pricDescriptionObj,
  } = prices[priceIndex];
  if (stock <= 0) throw new ValidationError('OUT_OF_STOCK');
  if (priceInDecimal === 0) {
    const freePurchaseUrl = getLikerLandNFTClaimPageURL({
      classId,
      paymentId: '',
      token: '',
      type: 'nft_book',
      free: true,
      redirect: false,
      priceIndex,
      from: from as string,
    });
    return { url: freePurchaseUrl };
  }
  let { name = '', description = '' } = metadata;
  const classMetadata = metadata.data.metadata;
  const iscnPrefix = metadata.data.parent.iscnIdPrefix || undefined;
  let { image } = classMetadata;
  image = parseImageURLFromMetadata(image);
  name = name.length > 80 ? `${name.substring(0, 79)}…` : name;
  const priceName = typeof priceNameObj === 'object' ? priceNameObj[NFT_BOOK_TEXT_DEFAULT_LOCALE] : priceNameObj || '';
  const priceDescription = typeof pricDescriptionObj === 'object' ? pricDescriptionObj[NFT_BOOK_TEXT_DEFAULT_LOCALE] : pricDescriptionObj || '';
  if (priceName) {
    name = `${name} - ${priceName}`;
  }
  if (NFT_BOOK_SALE_DESCRIPTION[classId]) {
    description = NFT_BOOK_SALE_DESCRIPTION[classId];
  } else if (priceDescription) {
    description = `${description} - ${priceDescription}`;
  }

  if (from) description = `[${from}] ${description}`;
  description = description.length > 300
    ? `${description.substring(0, 299)}…`
    : description;
  if (!description) {
    description = undefined;
  } // stripe does not like empty string

  const session = await formatStripeCheckoutSession({
    classId,
    iscnPrefix,
    paymentId,
    ownerWallet,
<<<<<<< HEAD
    from,
    gaClientId,
  }, {
    name,
    description,
    images: image ? [image] : [],
  }, {
    hasShipping,
    shippingRates,
    defaultPaymentCurrency,
    priceInDecimal,
    connectedWallets,
    isLikerLandArt,
    successUrl,
    cancelUrl,
  });
=======
  };
  if (gaClientId) sessionMetadata.gaClientId = gaClientId as string;
  if (from) sessionMetadata.from = from as string;
  if (giftInfo) sessionMetadata.giftInfo = giftInfo.toEmail;

  const paymentIntentData: Stripe.Checkout.SessionCreateParams.PaymentIntentData = {
    capture_method: 'manual',
    metadata: sessionMetadata,
  };

  const convertedCurrency = defaultPaymentCurrency === 'HKD' ? 'HKD' : 'USD';
  const convertedPriceInDecimal = convertUSDToCurrency(priceInDecimal, convertedCurrency);
  if (connectedWallets && Object.keys(connectedWallets).length) {
    const isFromLikerLand = checkIsFromLikerLand(from);
    const wallet = Object.keys(connectedWallets)[0];
    const stripeConnectAccountId = await getStripeConnectAccountId(wallet);
    if (stripeConnectAccountId) {
      const stripeFeeAmount = calculateStripeFee(convertedPriceInDecimal, convertedCurrency);
      const likerLandFeeAmount = Math.ceil(
        convertedPriceInDecimal * NFT_BOOK_LIKER_LAND_FEE_RATIO,
      );
      const likerLandCommission = isFromLikerLand
        ? Math.ceil(convertedPriceInDecimal * NFT_BOOK_LIKER_LAND_COMMISSION_RATIO)
        : 0;
      const likerlandArtFee = isLikerLandArt
        ? Math.ceil(convertedPriceInDecimal * NFT_BOOK_LIKER_LAND_ART_FEE_RATIO)
        : 0;
      // TODO: support connectedWallets +1
      paymentIntentData.application_fee_amount = (
        stripeFeeAmount + likerLandFeeAmount + likerLandCommission + likerlandArtFee
      );
      paymentIntentData.transfer_data = {
        destination: stripeConnectAccountId,
      };
      paymentIntentData.metadata = {
        ...paymentIntentData.metadata,
        stripeFeeAmount,
        likerLandFeeAmount,
        likerLandCommission,
        likerlandArtFee,
      };
    }
  }
>>>>>>> aae776e2

  const { url, id: sessionId } = session;
  if (!url) throw new ValidationError('STRIPE_SESSION_URL_NOT_FOUND');

  await createNewNFTBookPayment(classId, paymentId, {
    type: 'stripe',
    claimToken,
    sessionId,
    priceInDecimal,
    priceName,
    priceIndex,
    giftInfo,
    from: from as string,
  });

  return {
    url,
    paymentId,
    priceName,
    priceInDecimal,
    sessionId,
  };
}

export async function sendNFTBookPurchaseEmail({
  email,
  notificationEmails,
  classId = '',
  collectionId = '',
  bookName,
  paymentId,
  claimToken,
  amountTotal,
  isGift = false,
  giftInfo = null,
  mustClaimToView = false,
}) {
  if (isGift && giftInfo) {
    const {
      fromName,
      toName,
      toEmail,
      message,
    } = giftInfo;
    await sendNFTBookGiftPendingClaimEmail({
      fromName,
      toName,
      toEmail,
      message,
      classId,
      collectionId,
      bookName,
      paymentId,
      claimToken,
      mustClaimToView,
    });
  } else if (email) {
    await sendNFTBookPendingClaimEmail({
      email,
      classId,
      collectionId,
      bookName,
      paymentId,
      claimToken,
      mustClaimToView,
    });
  }
  if (notificationEmails && notificationEmails.length) {
    await sendNFTBookSalesEmail({
      buyerEmail: email,
      isGift,
      giftToEmail: (giftInfo as any)?.toEmail,
      giftToName: (giftInfo as any)?.toName,
      emails: notificationEmails,
      bookName,
      amount: (amountTotal || 0) / 100,
    });
  }
}

export async function processNFTBookStripePurchase(
  session: Stripe.Checkout.Session,
  req: Express.Request,
) {
  const {
    metadata: {
      classId,
      iscnPrefix,
      paymentId,
      priceIndex: priceIndexString = '0',
    } = {} as any,
    customer_details: customer,
    payment_intent: paymentIntent,
    amount_total: amountTotal,
    shipping_details: shippingDetails,
    shipping_cost: shippingCost,
  } = session;
  const priceIndex = Number(priceIndexString);
  if (!customer) throw new ValidationError('CUSTOMER_NOT_FOUND');
  if (!paymentIntent) throw new ValidationError('PAYMENT_INTENT_NOT_FOUND');
  const { email } = customer;
  try {
    const { txData, listingData } = await processNFTBookPurchase({
      classId,
      email,
      paymentId,
      priceIndex,
      shippingDetails,
      shippingCost,
    });
    const {
      notificationEmails = [],
      mustClaimToView = false,
      defaultPaymentCurrency,
    } = listingData;
    const {
      claimToken, price, priceName, type, from, isGift, giftInfo,
    } = txData;
    const [, classData] = await Promise.all([
      stripe.paymentIntents.capture(paymentIntent as string),
      getNFTClassDataById(classId).catch(() => null),
    ]);

    publisher.publish(PUBSUB_TOPIC_MISC, req, {
      logType: 'BookNFTPurchaseCaptured',
      type,
      paymentId,
      classId,
      iscnPrefix,
      price,
      priceName,
      priceIndex,
      fromChannel: from,
      sessionId: session.id,
      isGift,
    });

    const convertedCurrency = defaultPaymentCurrency === 'HKD' ? 'HKD' : 'USD';
    const convertedPriceInDecimal = convertUSDToCurrency(price, convertedCurrency);
    const className = classData?.name || classId;
    await Promise.all([
      sendNFTBookPurchaseEmail({
        email,
        isGift,
        giftInfo,
        notificationEmails,
        classId,
        bookName: className,
        paymentId,
        claimToken,
        amountTotal,
        mustClaimToView,
      }),
      sendNFTBookSalesSlackNotification({
        classId,
        bookName: className,
        paymentId,
        email,
        priceName,
        priceWithCurrency: `${convertedPriceInDecimal} ${convertedCurrency}`,
        method: 'Fiat',
      }),
    ]);
  } catch (err) {
    // eslint-disable-next-line no-console
    console.error(err);
    const errorMessage = (err as Error).message;
    const errorStack = (err as Error).stack;
    publisher.publish(PUBSUB_TOPIC_MISC, req, {
      logType: 'BookNFTPurchaseError',
      type: 'stripe',
      paymentId,
      classId,
      iscnPrefix,
      error: (err as Error).toString(),
      errorMessage,
      errorStack,
    });
    await likeNFTBookCollection.doc(classId).collection('transactions')
      .doc(paymentId).update({
        status: 'canceled',
        email,
      });
    await stripe.paymentIntents.cancel(paymentIntent as string)
      .catch((error) => console.error(error)); // eslint-disable-line no-console
  }
}

export async function claimNFTBook(
  classId: string,
  paymentId: string,
  { message, wallet, token }: { message: string, wallet: string, token: string },
) {
  const bookRef = likeNFTBookCollection.doc(classId);
  const docRef = likeNFTBookCollection.doc(classId).collection('transactions').doc(paymentId);
  const { email } = await db.runTransaction(async (t) => {
    const doc = await t.get(docRef);
    const docData = doc.data();
    if (!docData) {
      throw new ValidationError('PAYMENT_ID_NOT_FOUND', 404);
    }
    const {
      claimToken,
      status,
    } = docData;
    if (token !== claimToken) {
      throw new ValidationError('INVALID_CLAIM_TOKEN', 403);
    }
    if (status !== 'paid') {
      throw new ValidationError('PAYMENT_ALREADY_CLAIMED', 409);
    }
    t.update(docRef, {
      status: 'pendingNFT',
      wallet,
      message: message || '',
    });
    t.update(bookRef, {
      pendingNFTCount: FieldValue.increment(1),
    });
    return docData;
  });
  return email;
}

export async function sendNFTBookClaimedEmailNotification(
  classId: string,
  paymentId: string,
  {
    message, wallet, email, isGift, giftInfo,
  }
  : {
      message: string, wallet: string, email: string, isGift?: boolean, giftInfo?: {
      fromName: string,
      toName: string,
      toEmail: string,
      message?: string,
    }
  },
) {
  const bookRef = likeNFTBookCollection.doc(classId);
  const doc = await bookRef.get();
  const docData = doc.data();
  if (!docData) throw new ValidationError('CLASS_ID_NOT_FOUND', 404);
  const { notificationEmails = [] } = docData;
  const classData = await getNFTClassDataById(classId).catch(() => null);
  const className = classData?.name || classId;
  if (notificationEmails && notificationEmails.length) {
    await sendNFTBookClaimedEmail({
      emails: notificationEmails,
      classId,
      bookName: className,
      paymentId,
      wallet,
      buyerEmail: email,
      message,
    });
  }
  if (isGift && giftInfo) {
    const {
      fromName,
      toName,
    } = giftInfo;
    await sendNFTBookGiftClaimedEmail({
      bookName: className,
      fromEmail: email,
      fromName,
      toName,
    });
  }
}

export async function execGrant(
  granterWallet: string,
  toWallet: string,
  LIKEAmount: number,
  from: string,
) {
  const isFromLikerLand = checkIsFromLikerLand(from);
  const msgCount = 3;
  const gasFeeAmount = calculateTxGasFee(msgCount).amount[0].amount;
  const distributedAmountBigNum = new BigNumber(LIKEAmount).shiftedBy(9).minus(gasFeeAmount);
  if (distributedAmountBigNum.lt(0)) throw new ValidationError('LIKE_AMOUNT_IS_NOT_SUFFICIENT_FOR_GAS_FEE');
  const likerLandFeeAmount = distributedAmountBigNum
    .times(NFT_BOOK_LIKER_LAND_FEE_RATIO)
    .toFixed(0, BigNumber.ROUND_CEIL);
  const likerLandCommission = isFromLikerLand
    ? distributedAmountBigNum
      .times(NFT_BOOK_LIKER_LAND_COMMISSION_RATIO)
      .toFixed(0, BigNumber.ROUND_CEIL)
    : '0';
  const commissionAndFeeAmount = new BigNumber(likerLandFeeAmount)
    .plus(likerLandCommission)
    .toFixed();
  const profitAmount = distributedAmountBigNum
    .minus(likerLandFeeAmount)
    .minus(likerLandCommission)
    .toFixed();
  const txMessages = [
    formatMsgExecSendAuthorization(
      LIKER_NFT_TARGET_ADDRESS,
      granterWallet,
      LIKER_NFT_TARGET_ADDRESS,
      [{ denom: NFT_COSMOS_DENOM, amount: gasFeeAmount }],
    ),
    formatMsgExecSendAuthorization(
      LIKER_NFT_TARGET_ADDRESS,
      granterWallet,
      LIKER_NFT_FEE_ADDRESS,
      [{ denom: NFT_COSMOS_DENOM, amount: commissionAndFeeAmount }],
    ),
    formatMsgExecSendAuthorization(
      LIKER_NFT_TARGET_ADDRESS,
      granterWallet,
      toWallet,
      [{ denom: NFT_COSMOS_DENOM, amount: profitAmount }],
    ),
  ];
  const memo = '';
  const txHash = await handleNFTPurchaseTransaction(txMessages, memo);
  return txHash;
}<|MERGE_RESOLUTION|>--- conflicted
+++ resolved
@@ -177,6 +177,7 @@
   ownerWallet,
   from,
   gaClientId,
+  giftInfo,
 }: {
   classId?: string,
   iscnPrefix?: string,
@@ -185,6 +186,12 @@
   ownerWallet: string,
   from?: string,
   gaClientId?: string,
+  giftInfo?: {
+    fromName: string,
+    toName: string,
+    toEmail: string,
+    message?: string,
+  },
 }, {
   name,
   description,
@@ -222,6 +229,7 @@
   if (collectionId) sessionMetadata.collectionId = collectionId;
   if (gaClientId) sessionMetadata.gaClientId = gaClientId;
   if (from) sessionMetadata.from = from;
+  if (giftInfo) sessionMetadata.giftInfo = giftInfo.toEmail;
   const paymentIntentData: Stripe.Checkout.SessionCreateParams.PaymentIntentData = {
     capture_method: 'manual',
     metadata: sessionMetadata,
@@ -420,9 +428,9 @@
     iscnPrefix,
     paymentId,
     ownerWallet,
-<<<<<<< HEAD
     from,
     gaClientId,
+    giftInfo,
   }, {
     name,
     description,
@@ -437,51 +445,6 @@
     successUrl,
     cancelUrl,
   });
-=======
-  };
-  if (gaClientId) sessionMetadata.gaClientId = gaClientId as string;
-  if (from) sessionMetadata.from = from as string;
-  if (giftInfo) sessionMetadata.giftInfo = giftInfo.toEmail;
-
-  const paymentIntentData: Stripe.Checkout.SessionCreateParams.PaymentIntentData = {
-    capture_method: 'manual',
-    metadata: sessionMetadata,
-  };
-
-  const convertedCurrency = defaultPaymentCurrency === 'HKD' ? 'HKD' : 'USD';
-  const convertedPriceInDecimal = convertUSDToCurrency(priceInDecimal, convertedCurrency);
-  if (connectedWallets && Object.keys(connectedWallets).length) {
-    const isFromLikerLand = checkIsFromLikerLand(from);
-    const wallet = Object.keys(connectedWallets)[0];
-    const stripeConnectAccountId = await getStripeConnectAccountId(wallet);
-    if (stripeConnectAccountId) {
-      const stripeFeeAmount = calculateStripeFee(convertedPriceInDecimal, convertedCurrency);
-      const likerLandFeeAmount = Math.ceil(
-        convertedPriceInDecimal * NFT_BOOK_LIKER_LAND_FEE_RATIO,
-      );
-      const likerLandCommission = isFromLikerLand
-        ? Math.ceil(convertedPriceInDecimal * NFT_BOOK_LIKER_LAND_COMMISSION_RATIO)
-        : 0;
-      const likerlandArtFee = isLikerLandArt
-        ? Math.ceil(convertedPriceInDecimal * NFT_BOOK_LIKER_LAND_ART_FEE_RATIO)
-        : 0;
-      // TODO: support connectedWallets +1
-      paymentIntentData.application_fee_amount = (
-        stripeFeeAmount + likerLandFeeAmount + likerLandCommission + likerlandArtFee
-      );
-      paymentIntentData.transfer_data = {
-        destination: stripeConnectAccountId,
-      };
-      paymentIntentData.metadata = {
-        ...paymentIntentData.metadata,
-        stripeFeeAmount,
-        likerLandFeeAmount,
-        likerLandCommission,
-        likerlandArtFee,
-      };
-    }
-  }
->>>>>>> aae776e2
 
   const { url, id: sessionId } = session;
   if (!url) throw new ValidationError('STRIPE_SESSION_URL_NOT_FOUND');
