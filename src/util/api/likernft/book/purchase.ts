import crypto from 'crypto';
import uuidv4 from 'uuid/v4';
import Stripe from 'stripe';
import { firestore } from 'firebase-admin';

import { formatMsgExecSendAuthorization } from '@likecoin/iscn-js/dist/messages/authz';
import BigNumber from 'bignumber.js';
import { NFT_BOOK_TEXT_DEFAULT_LOCALE, getNftBookInfo } from '.';
import { getNFTClassDataById } from '../../../cosmos/nft';
import { ValidationError } from '../../../ValidationError';
import { getLikerLandNFTClaimPageURL, getLikerLandNFTClassPageURL, getLikerLandNFTGiftPageURL } from '../../../liker-land';
import {
  NFT_BOOK_DEFAULT_FROM_CHANNEL,
  NFT_BOOK_SALE_DESCRIPTION,
  USD_TO_HKD_RATIO,
  LIST_OF_BOOK_SHIPPING_COUNTRY,
  PUBSUB_TOPIC_MISC,
} from '../../../../constant';
import { parseImageURLFromMetadata } from '../metadata';
import { calculateStripeFee, checkIsFromLikerLand, handleNFTPurchaseTransaction } from '../purchase';
import { getStripeConnectAccountId } from './user';
import stripe from '../../../stripe';
import { likeNFTBookCollection, FieldValue, db } from '../../../firebase';
import publisher from '../../../gcloudPub';
import { calculateTxGasFee } from '../../../cosmos/tx';
import { sendNFTBookSalesSlackNotification } from '../../../slack';
import {
  NFT_COSMOS_DENOM,
  LIKER_NFT_TARGET_ADDRESS,
  LIKER_NFT_FEE_ADDRESS,
  NFT_BOOK_LIKER_LAND_FEE_RATIO,
  NFT_BOOK_LIKER_LAND_COMMISSION_RATIO,
  NFT_BOOK_LIKER_LAND_ART_FEE_RATIO,
} from '../../../../../config/config';
import {
  sendNFTBookPendingClaimEmail,
  sendNFTBookSalesEmail,
  sendNFTBookClaimedEmail,
  sendNFTBookPhysicalOnlyEmail,
  sendNFTBookGiftPendingClaimEmail,
  sendNFTBookGiftClaimedEmail,
} from '../../../ses';

export async function createNewNFTBookPayment(classId, paymentId, {
  type,
  email = '',
  claimToken,
  sessionId = '',
  priceInDecimal,
  priceName,
  priceIndex,
  giftInfo,
  from = '',
  isPhysicalOnly = false,
}: {
  type: string;
  email?: string;
  claimToken: string;
  sessionId?: string;
  priceInDecimal: number,
  priceName: string;
  priceIndex: number;
  from?: string;
  isPhysicalOnly?: boolean,
  giftInfo?: {
    toName: string,
    toEmail: string,
    fromName: string,
    message?: string,
  };
}) {
  const payload: any = {
    type,
    email,
    isPaid: false,
    isPendingClaim: false,
    isPhysicalOnly,
    claimToken,
    sessionId,
    classId,
    priceInDecimal,
    price: priceInDecimal / 100,
    priceName,
    priceIndex,
    from,
    status: 'new',
    timestamp: FieldValue.serverTimestamp(),
  };
  const isGift = !!giftInfo;

  if (isGift) {
    const {
      toEmail = '',
      toName = '',
      fromName = '',
      message = '',
    } = giftInfo;
    payload.isGift = true;
    payload.giftInfo = {
      toEmail,
      toName,
      fromName,
      message,
    };
  }
  await likeNFTBookCollection.doc(classId).collection('transactions').doc(paymentId).create(payload);
}

export async function processNFTBookPurchase({
  classId,
  email,
  paymentId,
  shippingDetails,
  shippingCost,
  execGrantTxHash = '',
}) {
  const hasShipping = !!shippingDetails;
  const { listingData, txData } = await db.runTransaction(async (t) => {
    const bookRef = likeNFTBookCollection.doc(classId);
    const doc = await t.get(bookRef);
    const docData = doc.data();
    if (!docData) throw new ValidationError('CLASS_ID_NOT_FOUND');
    const paymentDoc = await t.get(bookRef.collection('transactions').doc(paymentId));
    const paymentData = paymentDoc.data();
    if (!paymentData) throw new ValidationError('PAYMENT_NOT_FOUND');
    const { status, priceIndex } = paymentData;
    if (status !== 'new') throw new ValidationError('PAYMENT_ALREADY_CLAIMED');
    const {
      prices,
    } = docData;
    const priceInfo = prices[priceIndex];
    if (!priceInfo) throw new ValidationError('NFT_PRICE_NOT_FOUND');
    const {
      stock,
    } = priceInfo;
    if (stock <= 0) throw new ValidationError('OUT_OF_STOCK');
    priceInfo.stock -= 1;
    priceInfo.sold += 1;
    priceInfo.lastSaleTimestamp = firestore.Timestamp.now();
    t.update(bookRef, {
      prices,
      lastSaleTimestamp: FieldValue.serverTimestamp(),
    });
    const paymentPayload: any = {
      isPaid: true,
      isPendingClaim: true,
      hasShipping,
      status: 'paid',
      email,
    };
    if (hasShipping) paymentPayload.shippingStatus = 'pending';
    if (shippingDetails) paymentPayload.shippingDetails = shippingDetails;
    if (shippingCost) paymentPayload.shippingCost = shippingCost.amount_total / 100;
    if (execGrantTxHash) paymentPayload.execGrantTxHash = execGrantTxHash;
    t.update(bookRef.collection('transactions').doc(paymentId), paymentPayload);
    const updatedPaymentData = { ...paymentData, ...paymentPayload };
    return {
      listingData: docData,
      txData: updatedPaymentData,
    };
  });
  return { listingData, txData };
}

function convertUSDToCurrency(usdPriceInDecimal: number, currency: string) {
  switch (currency) {
    case 'USD':
      return usdPriceInDecimal;
    case 'HKD':
      return Math.round((usdPriceInDecimal * USD_TO_HKD_RATIO) / 10) * 10;
    default:
      throw new ValidationError(`INVALID_CURRENCY_'${currency}'`);
  }
}

export async function formatStripeCheckoutSession({
  classId,
  iscnPrefix,
  collectionId,
  paymentId,
  priceIndex,
  ownerWallet,
  from,
  gaClientId,
  giftInfo,
}: {
  classId?: string,
  iscnPrefix?: string,
  collectionId?: string,
  priceIndex?: number,
  paymentId: string,
  ownerWallet: string,
  from?: string,
  gaClientId?: string,
  giftInfo?: {
    fromName: string,
    toName: string,
    toEmail: string,
    message?: string,
  },
}, {
  name,
  description,
  images,
}: {
  name: string,
  description: string,
  images: string[],
}, {
  hasShipping,
  shippingRates,
  defaultPaymentCurrency,
  priceInDecimal,
  connectedWallets,
  isLikerLandArt,
  successUrl,
  cancelUrl,
}: {
  hasShipping: boolean,
  shippingRates: any[],
  defaultPaymentCurrency: string,
  priceInDecimal: number,
  connectedWallets: string[],
  isLikerLandArt: boolean,
  successUrl: string,
  cancelUrl: string,
}) {
  const sessionMetadata: Stripe.MetadataParam = {
    store: 'book',
    paymentId,
    ownerWallet,
  };
  if (classId) sessionMetadata.classId = classId;
  if (iscnPrefix) sessionMetadata.iscnPrefix = iscnPrefix;
  if (priceIndex) sessionMetadata.priceIndex = priceIndex.toString();
  if (collectionId) sessionMetadata.collectionId = collectionId;
  if (gaClientId) sessionMetadata.gaClientId = gaClientId;
  if (from) sessionMetadata.from = from;
  if (giftInfo) sessionMetadata.giftInfo = giftInfo.toEmail;
  const paymentIntentData: Stripe.Checkout.SessionCreateParams.PaymentIntentData = {
    capture_method: 'manual',
    metadata: sessionMetadata,
  };

  const convertedCurrency = defaultPaymentCurrency === 'HKD' ? 'HKD' : 'USD';
  const convertedPriceInDecimal = convertUSDToCurrency(priceInDecimal, convertedCurrency);

  if (connectedWallets && Object.keys(connectedWallets).length) {
    const isFromLikerLand = checkIsFromLikerLand(from);
    const wallet = Object.keys(connectedWallets)[0];
    const stripeConnectAccountId = await getStripeConnectAccountId(wallet);
    if (stripeConnectAccountId) {
      const stripeFeeAmount = calculateStripeFee(convertedPriceInDecimal, convertedCurrency);
      const likerLandFeeAmount = Math.ceil(
        convertedPriceInDecimal * NFT_BOOK_LIKER_LAND_FEE_RATIO,
      );
      const likerLandCommission = isFromLikerLand
        ? Math.ceil(convertedPriceInDecimal * NFT_BOOK_LIKER_LAND_COMMISSION_RATIO)
        : 0;
      const likerlandArtFee = isLikerLandArt
        ? Math.ceil(convertedPriceInDecimal * NFT_BOOK_LIKER_LAND_ART_FEE_RATIO)
        : 0;
      // TODO: support connectedWallets +1
      paymentIntentData.application_fee_amount = (
        stripeFeeAmount + likerLandFeeAmount + likerLandCommission + likerlandArtFee
      );
      paymentIntentData.transfer_data = {
        destination: stripeConnectAccountId,
      };
      paymentIntentData.metadata = {
        ...paymentIntentData.metadata,
        stripeFeeAmount,
        likerLandFeeAmount,
        likerLandCommission,
        likerlandArtFee,
      };
    }
  }

  const productMetadata: Stripe.MetadataParam = {};
  if (classId) productMetadata.classId = classId;
  if (iscnPrefix) productMetadata.iscnPrefix = iscnPrefix;
  if (collectionId) productMetadata.collectionId = collectionId;

  const productData = {
    name,
    description,
    images,
    metadata: productMetadata,
  };

  const checkoutPayload: Stripe.Checkout.SessionCreateParams = {
    mode: 'payment',
    success_url: `${successUrl}`,
    cancel_url: `${cancelUrl}`,
    line_items: [
      {
        price_data: {
          currency: convertedCurrency,
          product_data: productData,
          unit_amount: convertedPriceInDecimal,
        },
        adjustable_quantity: {
          enabled: false,
        },
        quantity: 1,
      },
    ],
    payment_intent_data: paymentIntentData,
    metadata: sessionMetadata,
  };
  if (hasShipping) {
    checkoutPayload.shipping_address_collection = {
    // eslint-disable-next-line max-len
      allowed_countries: LIST_OF_BOOK_SHIPPING_COUNTRY as Stripe.Checkout.SessionCreateParams.ShippingAddressCollection.AllowedCountry[],
    };
    if (shippingRates) {
      checkoutPayload.shipping_options = shippingRates.map((s) => {
        const { name: shippingName, priceInDecimal: shippingPriceInDecimal } = s;
        const convertedShippingPriceInDecimal = (
          convertUSDToCurrency(shippingPriceInDecimal, convertedCurrency)
        );
        return {
          shipping_rate_data: {
            display_name: shippingName[NFT_BOOK_TEXT_DEFAULT_LOCALE],
            type: 'fixed_amount',
            fixed_amount: {
              amount: convertedShippingPriceInDecimal,
              currency: convertedCurrency,
            },
          },
        };
      });
    }
  }
  const session = await stripe.checkout.sessions.create(checkoutPayload);
  return session;
}

export async function handleNewStripeCheckout(classId: string, priceIndex: number, {
  gaClientId,
  from: inputFrom,
  giftInfo,
}: {
  gaClientId?: string,
  from?: string,
  giftInfo?: {
    toEmail: string,
    toName: string,
    fromName: string,
    message?: string,
  },
} = {}) {
  const promises = [getNFTClassDataById(classId), getNftBookInfo(classId)];
  const [metadata, bookInfo] = (await Promise.all(promises)) as any;
  if (!bookInfo) throw new ValidationError('NFT_NOT_FOUND');

  const paymentId = uuidv4();
  const claimToken = crypto.randomBytes(32).toString('hex');
  const {
    prices,
    successUrl = giftInfo ? getLikerLandNFTGiftPageURL({
      classId,
      paymentId,
      type: 'nft_book',
      redirect: true,
    }) : getLikerLandNFTClaimPageURL({
      classId,
      paymentId,
      token: claimToken,
      type: 'nft_book',
      redirect: true,
    }),
    cancelUrl = getLikerLandNFTClassPageURL({ classId }),
    ownerWallet,
    connectedWallets,
    shippingRates,
    defaultPaymentCurrency = 'USD',
    defaultFromChannel = NFT_BOOK_DEFAULT_FROM_CHANNEL,
    isLikerLandArt,
  } = bookInfo;
  if (!prices[priceIndex]) throw new ValidationError('NFT_PRICE_NOT_FOUND');
  let from: string = inputFrom as string || '';
  if (!from || from === NFT_BOOK_DEFAULT_FROM_CHANNEL) {
    from = defaultFromChannel || NFT_BOOK_DEFAULT_FROM_CHANNEL;
  }
  const {
    priceInDecimal,
    stock,
    hasShipping,
    isPhysicalOnly,
    name: priceNameObj,
    description: pricDescriptionObj,
  } = prices[priceIndex];
  if (stock <= 0) throw new ValidationError('OUT_OF_STOCK');
  if (priceInDecimal === 0) {
    const freePurchaseUrl = getLikerLandNFTClaimPageURL({
      classId,
      paymentId: '',
      token: '',
      type: 'nft_book',
      free: true,
      redirect: false,
      priceIndex,
      from: from as string,
    });
    return { url: freePurchaseUrl };
  }
  let { name = '', description = '' } = metadata;
  const classMetadata = metadata.data.metadata;
  const iscnPrefix = metadata.data.parent.iscnIdPrefix || undefined;
  let { image } = classMetadata;
  image = parseImageURLFromMetadata(image);
  name = name.length > 80 ? `${name.substring(0, 79)}…` : name;
  const priceName = typeof priceNameObj === 'object' ? priceNameObj[NFT_BOOK_TEXT_DEFAULT_LOCALE] : priceNameObj || '';
  const priceDescription = typeof pricDescriptionObj === 'object' ? pricDescriptionObj[NFT_BOOK_TEXT_DEFAULT_LOCALE] : pricDescriptionObj || '';
  if (priceName) {
    name = `${name} - ${priceName}`;
  }
  if (NFT_BOOK_SALE_DESCRIPTION[classId]) {
    description = NFT_BOOK_SALE_DESCRIPTION[classId];
  } else if (priceDescription) {
    description = `${description} - ${priceDescription}`;
  }

  if (from) description = `[${from}] ${description}`;
  description = description.length > 300
    ? `${description.substring(0, 299)}…`
    : description;
  if (!description) {
    description = undefined;
  } // stripe does not like empty string

  const session = await formatStripeCheckoutSession({
    classId,
    iscnPrefix,
    paymentId,
    priceIndex,
    ownerWallet,
    from,
    gaClientId,
    giftInfo,
  }, {
    name,
    description,
    images: image ? [image] : [],
  }, {
    hasShipping,
    shippingRates,
    defaultPaymentCurrency,
    priceInDecimal,
    connectedWallets,
    isLikerLandArt,
    successUrl,
    cancelUrl,
  });

<<<<<<< HEAD
=======
  const checkoutPayload: Stripe.Checkout.SessionCreateParams = {
    mode: 'payment',
    success_url: `${successUrl}`,
    cancel_url: `${cancelUrl}`,
    line_items: [
      {
        price_data: {
          currency: convertedCurrency,
          product_data: {
            name,
            description,
            images: [encodedURL(image)],
            metadata: {
              iscnPrefix,
              classId: classId as string,
            },
          },
          unit_amount: convertedPriceInDecimal,
        },
        adjustable_quantity: {
          enabled: false,
        },
        quantity: 1,
      },
    ],
    payment_intent_data: paymentIntentData,
    metadata: sessionMetadata,
  };
  if (hasShipping) {
    checkoutPayload.shipping_address_collection = {
      // eslint-disable-next-line max-len
      allowed_countries: LIST_OF_BOOK_SHIPPING_COUNTRY as Stripe.Checkout.SessionCreateParams.ShippingAddressCollection.AllowedCountry[],
    };
    if (shippingRates) {
      checkoutPayload.shipping_options = shippingRates
        .filter((s) => s?.name && s?.priceInDecimal >= 0)
        .map((s) => {
          const { name: shippingName, priceInDecimal: shippingPriceInDecimal } = s;
          const convertedShippingPriceInDecimal = (
            convertUSDToCurrency(shippingPriceInDecimal, convertedCurrency)
          );
          return {
            shipping_rate_data: {
              display_name: shippingName[NFT_BOOK_TEXT_DEFAULT_LOCALE],
              type: 'fixed_amount',
              fixed_amount: {
                amount: convertedShippingPriceInDecimal,
                currency: convertedCurrency,
              },
            },
          };
        });
    }
  }
  const session = await stripe.checkout.sessions.create(checkoutPayload);
>>>>>>> 23a0b1f8
  const { url, id: sessionId } = session;
  if (!url) throw new ValidationError('STRIPE_SESSION_URL_NOT_FOUND');

  await createNewNFTBookPayment(classId, paymentId, {
    type: 'stripe',
    claimToken,
    sessionId,
    priceInDecimal,
    priceName,
    priceIndex,
    giftInfo,
    isPhysicalOnly,
    from: from as string,
  });

  return {
    url,
    paymentId,
    priceName,
    priceInDecimal,
    sessionId,
  };
}

export async function sendNFTBookPurchaseEmail({
  email,
  notificationEmails,
<<<<<<< HEAD
  classId = '',
  collectionId = '',
  bookName,
=======
  classId,
  className,
  priceName,
>>>>>>> 23a0b1f8
  paymentId,
  claimToken,
  amountTotal,
  isGift = false,
  giftInfo = null,
  mustClaimToView = false,
  isPhysicalOnly = false,
}) {
  if (isPhysicalOnly) {
    await sendNFTBookPhysicalOnlyEmail({
      email,
      classId,
      className,
      priceName,
    });
  } else if (isGift && giftInfo) {
    const {
      fromName,
      toName,
      toEmail,
      message,
    } = giftInfo;
    await sendNFTBookGiftPendingClaimEmail({
      fromName,
      toName,
      toEmail,
      message,
      classId,
      collectionId,
      bookName,
      paymentId,
      claimToken,
      mustClaimToView,
    });
  } else if (email) {
    await sendNFTBookPendingClaimEmail({
      email,
      classId,
      collectionId,
      bookName,
      paymentId,
      claimToken,
      mustClaimToView,
    });
  }
  if (notificationEmails && notificationEmails.length) {
    await sendNFTBookSalesEmail({
      buyerEmail: email,
      isGift,
      giftToEmail: (giftInfo as any)?.toEmail,
      giftToName: (giftInfo as any)?.toName,
      emails: notificationEmails,
      bookName,
      amount: (amountTotal || 0) / 100,
    });
  }
}

export async function processNFTBookStripePurchase(
  session: Stripe.Checkout.Session,
  req: Express.Request,
) {
  const {
    metadata: {
      classId,
      iscnPrefix,
      paymentId,
      priceIndex: priceIndexString = '0',
    } = {} as any,
    customer_details: customer,
    payment_intent: paymentIntent,
    amount_total: amountTotal,
    shipping_details: shippingDetails,
    shipping_cost: shippingCost,
  } = session;
  const priceIndex = Number(priceIndexString);
  if (!customer) throw new ValidationError('CUSTOMER_NOT_FOUND');
  if (!paymentIntent) throw new ValidationError('PAYMENT_INTENT_NOT_FOUND');
  const { email } = customer;
  try {
    const { txData, listingData } = await processNFTBookPurchase({
      classId,
      email,
      paymentId,
      shippingDetails,
      shippingCost,
    });
    const {
      notificationEmails = [],
      mustClaimToView = false,
      defaultPaymentCurrency,
    } = listingData;
    const {
      claimToken, price, priceName, type, from, isGift, giftInfo, isPhysicalOnly,
    } = txData;
    const [, classData] = await Promise.all([
      stripe.paymentIntents.capture(paymentIntent as string),
      getNFTClassDataById(classId).catch(() => null),
    ]);

    publisher.publish(PUBSUB_TOPIC_MISC, req, {
      logType: 'BookNFTPurchaseCaptured',
      type,
      paymentId,
      classId,
      iscnPrefix,
      price,
      priceName,
      priceIndex,
      fromChannel: from,
      sessionId: session.id,
      isGift,
    });

    const convertedCurrency = defaultPaymentCurrency === 'HKD' ? 'HKD' : 'USD';
    const convertedPriceInDecimal = convertUSDToCurrency(price, convertedCurrency);
    const className = classData?.name || classId;
    await Promise.all([
      sendNFTBookPurchaseEmail({
        email,
        isGift,
        giftInfo,
        notificationEmails,
        classId,
<<<<<<< HEAD
        bookName: className,
=======
        className,
        priceName,
>>>>>>> 23a0b1f8
        paymentId,
        claimToken,
        amountTotal,
        mustClaimToView,
        isPhysicalOnly,
      }),
      sendNFTBookSalesSlackNotification({
        classId,
        bookName: className,
        paymentId,
        email,
        priceName,
        priceWithCurrency: `${convertedPriceInDecimal} ${convertedCurrency}`,
        method: 'Fiat',
      }),
    ]);
  } catch (err) {
    // eslint-disable-next-line no-console
    console.error(err);
    const errorMessage = (err as Error).message;
    const errorStack = (err as Error).stack;
    publisher.publish(PUBSUB_TOPIC_MISC, req, {
      logType: 'BookNFTPurchaseError',
      type: 'stripe',
      paymentId,
      classId,
      iscnPrefix,
      error: (err as Error).toString(),
      errorMessage,
      errorStack,
    });
    await likeNFTBookCollection.doc(classId).collection('transactions')
      .doc(paymentId).update({
        status: 'canceled',
        email,
      });
    await stripe.paymentIntents.cancel(paymentIntent as string)
      .catch((error) => console.error(error)); // eslint-disable-line no-console
  }
}

export async function claimNFTBook(
  classId: string,
  paymentId: string,
  { message, wallet, token }: { message: string, wallet: string, token: string },
) {
  const bookRef = likeNFTBookCollection.doc(classId);
  const docRef = likeNFTBookCollection.doc(classId).collection('transactions').doc(paymentId);
  const { email } = await db.runTransaction(async (t) => {
    const doc = await t.get(docRef);
    const docData = doc.data();
    if (!docData) {
      throw new ValidationError('PAYMENT_ID_NOT_FOUND', 404);
    }
    const {
      claimToken,
      isPhysicalOnly,
      status,
    } = docData;
    if (token !== claimToken) {
      throw new ValidationError('INVALID_CLAIM_TOKEN', 403);
    }
    if (status !== 'paid') {
      throw new ValidationError('PAYMENT_ALREADY_CLAIMED', 409);
    }
    if (isPhysicalOnly) {
      throw new ValidationError('CANNOT_CLAIM_PHYSICAL_ONLY', 409);
    }
    t.update(docRef, {
      status: 'pendingNFT',
      wallet,
      message: message || '',
    });
    t.update(bookRef, {
      pendingNFTCount: FieldValue.increment(1),
    });
    return docData;
  });
  return email;
}

export async function sendNFTBookClaimedEmailNotification(
  classId: string,
  paymentId: string,
  {
    message, wallet, email, isGift, giftInfo,
  }
  : {
      message: string, wallet: string, email: string, isGift?: boolean, giftInfo?: {
      fromName: string,
      toName: string,
      toEmail: string,
      message?: string,
    }
  },
) {
  const bookRef = likeNFTBookCollection.doc(classId);
  const doc = await bookRef.get();
  const docData = doc.data();
  if (!docData) throw new ValidationError('CLASS_ID_NOT_FOUND', 404);
  const { notificationEmails = [] } = docData;
  const classData = await getNFTClassDataById(classId).catch(() => null);
  const className = classData?.name || classId;
  if (notificationEmails && notificationEmails.length) {
    await sendNFTBookClaimedEmail({
      emails: notificationEmails,
      classId,
      bookName: className,
      paymentId,
      wallet,
      buyerEmail: email,
      message,
    });
  }
  if (isGift && giftInfo) {
    const {
      fromName,
      toName,
    } = giftInfo;
    await sendNFTBookGiftClaimedEmail({
      bookName: className,
      fromEmail: email,
      fromName,
      toName,
    });
  }
}

export async function execGrant(
  granterWallet: string,
  toWallet: string,
  LIKEAmount: number,
  from: string,
) {
  const isFromLikerLand = checkIsFromLikerLand(from);
  const msgCount = 3;
  const gasFeeAmount = calculateTxGasFee(msgCount).amount[0].amount;
  const distributedAmountBigNum = new BigNumber(LIKEAmount).shiftedBy(9).minus(gasFeeAmount);
  if (distributedAmountBigNum.lt(0)) throw new ValidationError('LIKE_AMOUNT_IS_NOT_SUFFICIENT_FOR_GAS_FEE');
  const likerLandFeeAmount = distributedAmountBigNum
    .times(NFT_BOOK_LIKER_LAND_FEE_RATIO)
    .toFixed(0, BigNumber.ROUND_CEIL);
  const likerLandCommission = isFromLikerLand
    ? distributedAmountBigNum
      .times(NFT_BOOK_LIKER_LAND_COMMISSION_RATIO)
      .toFixed(0, BigNumber.ROUND_CEIL)
    : '0';
  const commissionAndFeeAmount = new BigNumber(likerLandFeeAmount)
    .plus(likerLandCommission)
    .toFixed();
  const profitAmount = distributedAmountBigNum
    .minus(likerLandFeeAmount)
    .minus(likerLandCommission)
    .toFixed();
  const txMessages = [
    formatMsgExecSendAuthorization(
      LIKER_NFT_TARGET_ADDRESS,
      granterWallet,
      LIKER_NFT_TARGET_ADDRESS,
      [{ denom: NFT_COSMOS_DENOM, amount: gasFeeAmount }],
    ),
    formatMsgExecSendAuthorization(
      LIKER_NFT_TARGET_ADDRESS,
      granterWallet,
      LIKER_NFT_FEE_ADDRESS,
      [{ denom: NFT_COSMOS_DENOM, amount: commissionAndFeeAmount }],
    ),
    formatMsgExecSendAuthorization(
      LIKER_NFT_TARGET_ADDRESS,
      granterWallet,
      toWallet,
      [{ denom: NFT_COSMOS_DENOM, amount: profitAmount }],
    ),
  ];
  const memo = '';
  const txHash = await handleNFTPurchaseTransaction(txMessages, memo);
  return txHash;
}<|MERGE_RESOLUTION|>--- conflicted
+++ resolved
@@ -311,26 +311,28 @@
   };
   if (hasShipping) {
     checkoutPayload.shipping_address_collection = {
-    // eslint-disable-next-line max-len
+      // eslint-disable-next-line max-len
       allowed_countries: LIST_OF_BOOK_SHIPPING_COUNTRY as Stripe.Checkout.SessionCreateParams.ShippingAddressCollection.AllowedCountry[],
     };
     if (shippingRates) {
-      checkoutPayload.shipping_options = shippingRates.map((s) => {
-        const { name: shippingName, priceInDecimal: shippingPriceInDecimal } = s;
-        const convertedShippingPriceInDecimal = (
-          convertUSDToCurrency(shippingPriceInDecimal, convertedCurrency)
-        );
-        return {
-          shipping_rate_data: {
-            display_name: shippingName[NFT_BOOK_TEXT_DEFAULT_LOCALE],
-            type: 'fixed_amount',
-            fixed_amount: {
-              amount: convertedShippingPriceInDecimal,
-              currency: convertedCurrency,
+      checkoutPayload.shipping_options = shippingRates
+        .filter((s) => s?.name && s?.priceInDecimal >= 0)
+        .map((s) => {
+          const { name: shippingName, priceInDecimal: shippingPriceInDecimal } = s;
+          const convertedShippingPriceInDecimal = (
+            convertUSDToCurrency(shippingPriceInDecimal, convertedCurrency)
+          );
+          return {
+            shipping_rate_data: {
+              display_name: shippingName[NFT_BOOK_TEXT_DEFAULT_LOCALE],
+              type: 'fixed_amount',
+              fixed_amount: {
+                amount: convertedShippingPriceInDecimal,
+                currency: convertedCurrency,
+              },
             },
-          },
-        };
-      });
+          };
+        });
     }
   }
   const session = await stripe.checkout.sessions.create(checkoutPayload);
@@ -455,64 +457,6 @@
     cancelUrl,
   });
 
-<<<<<<< HEAD
-=======
-  const checkoutPayload: Stripe.Checkout.SessionCreateParams = {
-    mode: 'payment',
-    success_url: `${successUrl}`,
-    cancel_url: `${cancelUrl}`,
-    line_items: [
-      {
-        price_data: {
-          currency: convertedCurrency,
-          product_data: {
-            name,
-            description,
-            images: [encodedURL(image)],
-            metadata: {
-              iscnPrefix,
-              classId: classId as string,
-            },
-          },
-          unit_amount: convertedPriceInDecimal,
-        },
-        adjustable_quantity: {
-          enabled: false,
-        },
-        quantity: 1,
-      },
-    ],
-    payment_intent_data: paymentIntentData,
-    metadata: sessionMetadata,
-  };
-  if (hasShipping) {
-    checkoutPayload.shipping_address_collection = {
-      // eslint-disable-next-line max-len
-      allowed_countries: LIST_OF_BOOK_SHIPPING_COUNTRY as Stripe.Checkout.SessionCreateParams.ShippingAddressCollection.AllowedCountry[],
-    };
-    if (shippingRates) {
-      checkoutPayload.shipping_options = shippingRates
-        .filter((s) => s?.name && s?.priceInDecimal >= 0)
-        .map((s) => {
-          const { name: shippingName, priceInDecimal: shippingPriceInDecimal } = s;
-          const convertedShippingPriceInDecimal = (
-            convertUSDToCurrency(shippingPriceInDecimal, convertedCurrency)
-          );
-          return {
-            shipping_rate_data: {
-              display_name: shippingName[NFT_BOOK_TEXT_DEFAULT_LOCALE],
-              type: 'fixed_amount',
-              fixed_amount: {
-                amount: convertedShippingPriceInDecimal,
-                currency: convertedCurrency,
-              },
-            },
-          };
-        });
-    }
-  }
-  const session = await stripe.checkout.sessions.create(checkoutPayload);
->>>>>>> 23a0b1f8
   const { url, id: sessionId } = session;
   if (!url) throw new ValidationError('STRIPE_SESSION_URL_NOT_FOUND');
 
@@ -540,15 +484,10 @@
 export async function sendNFTBookPurchaseEmail({
   email,
   notificationEmails,
-<<<<<<< HEAD
   classId = '',
   collectionId = '',
   bookName,
-=======
-  classId,
-  className,
   priceName,
->>>>>>> 23a0b1f8
   paymentId,
   claimToken,
   amountTotal,
@@ -561,7 +500,7 @@
     await sendNFTBookPhysicalOnlyEmail({
       email,
       classId,
-      className,
+      bookName,
       priceName,
     });
   } else if (isGift && giftInfo) {
@@ -673,12 +612,8 @@
         giftInfo,
         notificationEmails,
         classId,
-<<<<<<< HEAD
         bookName: className,
-=======
-        className,
         priceName,
->>>>>>> 23a0b1f8
         paymentId,
         claimToken,
         amountTotal,
