--- conflicted
+++ resolved
@@ -342,7 +342,6 @@
   sessionId,
 }) {
   const {
-<<<<<<< HEAD
     isStripeFeeUpdated,
     isAmountFeeUpdated,
     stripeFeeCurrency,
@@ -357,44 +356,13 @@
     balanceTx,
     feeInfo,
   });
-  if (isStripeFeeUpdated || isAmountFeeUpdated) {
-    await likeNFTBookCartCollection.doc(cartId).update({
-=======
-    stripeFeeAmount: docStripeFeeAmount,
-    priceInDecimal,
-  } = feeInfo;
-  const stripeFeeDetails = balanceTx.fee_details.find((fee) => fee.type === 'stripe_fee');
-  const stripeFeeCurrency = stripeFeeDetails?.currency || 'USD';
-  const stripeFeeAmount = stripeFeeDetails?.amount || docStripeFeeAmount || 0;
-  const newFeeInfo = { ...feeInfo, stripeFeeAmount };
-  const shippingCostAmount = shippingCost ? shippingCost.amount_total : 0;
-  const productAmountTotal = amountTotal - shippingCostAmount;
-  const shouldUpdateStripeFee = stripeFeeAmount !== docStripeFeeAmount;
-  const shouldUpdateAmountFee = priceInDecimal !== productAmountTotal
-    && productAmountTotal !== amountSubtotal;
-  const discountRate = shouldUpdateAmountFee ? (productAmountTotal / amountSubtotal) : 1;
-  if (shouldUpdateAmountFee) {
-    [
-      'priceInDecimal',
-      'likerLandTipFeeAmount',
-      'likerLandFeeAmount',
-      'likerLandCommission',
-      'channelCommission',
-      'likerLandArtFee',
-      'customPriceDiff',
-    ].forEach((key) => {
-      if (typeof newFeeInfo[key] === 'number') {
-        newFeeInfo[key] = Math.round(newFeeInfo[key] * discountRate);
-      }
-    });
-  }
+
   let coupon = existingCoupon;
-  if (shouldUpdateAmountFee) {
+  if (isAmountFeeUpdated) {
     [coupon = ''] = await getStripePromotoionCodesFromCheckoutSession(sessionId);
   }
-  if (shouldUpdateStripeFee || shouldUpdateAmountFee) {
+  if (isStripeFeeUpdated || isAmountFeeUpdated) {
     const payload: any = {
->>>>>>> 0c70268f
       feeInfo: newFeeInfo,
       shippingCost: shippingCostAmount / 100,
     };
@@ -464,12 +432,9 @@
       stripeFeeAmount: totalStripeFeeAmount,
       stripeFeeCurrency,
       discountRate,
-<<<<<<< HEAD
       isAmountFeeUpdated,
       isStripeFeeUpdated,
-=======
       coupon,
->>>>>>> 0c70268f
     } = await updateNFTBookCartPostCheckoutFeeInfo({
       cartId,
       paymentId,
@@ -554,14 +519,9 @@
           console.error(`No commission found but discounted in cart ${cartId} for item ${classId || collectionId}`);
         }
       }
-<<<<<<< HEAD
       if (isStripeFeeUpdated || isAmountFeeUpdated) {
-=======
-      const shouldUpdateStripeFee = stripeFeeAmount !== documentStripeFeeAmount;
-      if (shouldUpdateStripeFee || shouldUpdateAmountFee) {
         const payload: any = { feeInfo };
         if (coupon) payload.coupon = coupon;
->>>>>>> 0c70268f
         if (collectionId) {
           await likeNFTCollectionCollection.doc(collectionId)
             .collection('transactions').doc(paymentId).update(payload);
