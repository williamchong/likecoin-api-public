--- conflicted
+++ resolved
@@ -576,11 +576,8 @@
       cancelUrl,
       priceInDecimal,
       stock,
-<<<<<<< HEAD
       sold,
       pendingNFTCount,
-=======
->>>>>>> 23a0b1f8
       defaultPaymentCurrency,
       notificationEmails,
       moderatorWallets,
@@ -598,11 +595,8 @@
       cancelUrl,
       priceInDecimal,
       stock,
-<<<<<<< HEAD
       sold,
       pendingNFTCount,
-=======
->>>>>>> 23a0b1f8
       defaultPaymentCurrency,
       notificationEmails,
       moderatorWallets,
