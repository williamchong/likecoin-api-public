import { Router } from 'express';
import bodyParser from 'body-parser';
import csrf from 'csurf';
import {
  PUBSUB_TOPIC_MISC,
  CSRF_COOKIE_OPTION,
} from '../../constant';
import {
  userCollection as dbRef,
  userAuthCollection as authDbRef,
  FieldValue,
  admin,
} from '../../util/firebase';
import {
  handleEmailBlackList,
  checkIsOldUser,
  checkSignPayload,
  setAuthCookies,
  checkEmailIsSoleLogin,
  clearAuthCookies,
  tryToLinkOAuthLogin,
  tryToUnlinkOAuthLogin,
} from '../../util/api/users';
import { handleUserRegistration } from '../../util/api/users/register';
import { tryToLinkSocialPlatform } from '../../util/api/social';
import { ValidationError } from '../../util/ValidationError';
import { handleAvatarUploadAndGetURL } from '../../util/fileupload';
import { jwtAuth } from '../../middleware/jwt';
import publisher from '../../util/gcloudPub';
import { getFirebaseUserProviderUserInfo } from '../../util/FirebaseApp';
import {
  REGISTER_LIMIT_WINDOW,
  REGISTER_LIMIT_COUNT,
} from '../../../config/config';

const Multer = require('multer');
const RateLimit = require('express-rate-limit');

export const THIRTY_S_IN_MS = 30000;

const multer = Multer({
  storage: Multer.memoryStorage(),
  limits: {
    fileSize: 5 * 1024 * 1024, // no larger than 5mb, you can change as needed.
  },
});

const router = Router();

const apiLimiter = new RateLimit({
  windowMs: REGISTER_LIMIT_WINDOW,
  max: REGISTER_LIMIT_COUNT || 0,
  skipFailedRequests: true,
  keyGenerator: req => (req.headers['x-real-ip'] || req.ip),
  onLimitReached: (req) => {
    publisher.publish(PUBSUB_TOPIC_MISC, req, {
      logType: 'eventAPILimitReached',
    });
  },
});

router.post(
  '/new',
  csrf({ cookie: CSRF_COOKIE_OPTION }),
  bodyParser.urlencoded({ extended: false }),
  apiLimiter,
  multer.single('avatarFile'),
  async (req, res, next) => {
    const {
      platform,
    } = req.body;
    let {
      user,
      email,
    } = req.body;
    try {
      let payload;
      let firebaseUserId;
      let platformUserId;
      let isEmailVerified = false;

      switch (platform) {
        case 'wallet': {
          const {
            from,
            payload: stringPayload,
            sign,
            referrer,
            sourceURL,
          } = req.body;
          payload = checkSignPayload(from, stringPayload, sign);
          ({ user, email } = payload);
          payload.referrer = referrer;
          payload.sourceURL = sourceURL;
          break;
        }
        case 'google':
        case 'twitter':
        case 'facebook': {
          const { firebaseIdToken } = req.body;
          ({ uid: firebaseUserId } = await admin.auth().verifyIdToken(firebaseIdToken));
          payload = req.body;

          // Set verified to the email if it matches Firebase verified email
          const firebaseUser = await admin.auth().getUser(firebaseUserId);
          isEmailVerified = firebaseUser.email === payload.email && firebaseUser.emailVerified;

          switch (platform) {
            case 'google':
            case 'twitter':
            case 'facebook': {
              const userInfo = getFirebaseUserProviderUserInfo(firebaseUser, platform);
              if (userInfo) {
                platformUserId = userInfo.uid;
              }
              break;
            }
            default:
          }
          break;
        }
        default:
          throw new ValidationError('INVALID_PLATFORM');
      }
      const {
        userPayload,
        socialPayload,
      } = await handleUserRegistration({
        payload: {
          platformUserId,
          isEmailVerified,
<<<<<<< HEAD
          ...payload,
        },
        res,
        req,
      });
      const { wallet } = userPayload;
=======
        });
      }

      // platformUserId is only set when the platform is valid
      if (platformUserId) {
        const doc = {
          [platform]: {
            userId: platformUserId,
          },
        };
        if (firebaseUserId) {
          doc.firebase = { userId: firebaseUserId };
        }
        await authDbRef.doc(user).create(doc);
      }

      const socialPayload = await tryToLinkSocialPlatform(user, platform, { accessToken, secret });

>>>>>>> ad1c1366
      await setAuthCookies(req, res, { user, wallet });
      res.sendStatus(200);
      publisher.publish(PUBSUB_TOPIC_MISC, req, {
        ...userPayload,
        logType: 'eventUserRegister',
      });
      if (socialPayload) {
        publisher.publish(PUBSUB_TOPIC_MISC, req, {
          ...userPayload,
          ...socialPayload,
          logType: 'eventSocialLink',
        });
      }
    } catch (err) {
      publisher.publish(PUBSUB_TOPIC_MISC, req, {
        logType: 'eventRegisterError',
        platform,
        user,
        email,
        error: err.message || JSON.stringify(err),
      });
      next(err);
    }
  },
);

router.post(
  '/update',
  csrf({ cookie: CSRF_COOKIE_OPTION }),
  bodyParser.urlencoded({ extended: false }),
  jwtAuth('write'),
  multer.single('avatarFile'),
  async (req, res, next) => {
    try {
      const { user } = req.user;
      if (!user) {
        res.status(401).send('LOGIN_NEEDED');
        return;
      }

      const {
        displayName,
        avatarSHA256,
        locale,
      } = req.body;
      let { email, isEmailEnabled } = req.body;

      // handle isEmailEnable is string
      if (typeof isEmailEnabled === 'string') {
        isEmailEnabled = isEmailEnabled !== 'false';
      }

      const oldUserObj = await checkIsOldUser({ user, email });
      if (!oldUserObj) throw new ValidationError('USER_NOT_FOUND');

      const {
        wallet,
        referrer,
        displayName: oldDisplayName,
        locale: oldLocale,
      } = oldUserObj;

      if (email) {
        try {
          email = handleEmailBlackList(email);
        } catch (err) {
          if (err.message === 'DOMAIN_NOT_ALLOWED' || err.message === 'DOMAIN_NEED_EXTRA_CHECK') {
            publisher.publish(PUBSUB_TOPIC_MISC, req, {
              logType: 'eventBlockEmail',
              user,
              email,
              displayName: oldDisplayName,
              wallet,
              referrer,
              locale: oldLocale,
            });
          }
          throw err;
        }
      }

      // update avatar
      const { file } = req;
      let avatarUrl;
      if (file) {
        avatarUrl = await handleAvatarUploadAndGetURL(user, file, avatarSHA256);
      }
      const updateObj = {
        displayName,
        isEmailEnabled,
        avatar: avatarUrl,
        locale,
      };
      const oldEmail = oldUserObj.email;
      if (email && email !== oldEmail) {
        if (await checkEmailIsSoleLogin(user)) {
          throw new ValidationError('USER_EMAIL_SOLE_LOGIN');
        }
        updateObj.email = email;
        updateObj.verificationUUID = FieldValue.delete();
        updateObj.isEmailVerified = false;
        updateObj.lastVerifyTs = FieldValue.delete();
      }

      Object.keys(updateObj).forEach((key) => {
        if (updateObj[key] === undefined) {
          delete updateObj[key];
        }
      });

      await dbRef.doc(user).update(updateObj);
      res.sendStatus(200);

      publisher.publish(PUBSUB_TOPIC_MISC, req, {
        logType: 'eventUserUpdate',
        user,
        email: email || oldEmail,
        displayName: displayName || oldDisplayName,
        wallet,
        avatar: avatarUrl || oldUserObj.avatar,
        referrer,
        locale: locale || oldLocale,
        registerTime: oldUserObj.timestamp,
      });
    } catch (err) {
      next(err);
    }
  },
);

router.post('/login', async (req, res, next) => {
  try {
    let user;
    let wallet;
    const { platform } = req.body;

    switch (platform) {
      case 'wallet': {
        const {
          from,
          payload: stringPayload,
          sign,
        } = req.body;
        wallet = from;
        checkSignPayload(wallet, stringPayload, sign);
        const query = await dbRef.where('wallet', '==', wallet).limit(1).get();
        if (query.docs.length > 0) {
          user = query.docs[0].id;
        }
        break;
      }
      case 'google':
      case 'twitter':
      case 'facebook': {
        const { firebaseIdToken } = req.body;
        const { uid: firebaseUserId } = await admin.auth().verifyIdToken(firebaseIdToken);
        if (firebaseUserId) {
          const userQuery = await (
            authDbRef
              .where('firebase.userId', '==', firebaseUserId)
              .get()
          );
          if (userQuery.docs.length > 0) {
            const [userDoc] = userQuery.docs;
            user = userDoc.id;
            if (!userDoc.data()[platform]) {
              /* update the missing platform ID */
              const firebaseUser = await admin.auth().getUser(firebaseUserId);
              const userInfo = getFirebaseUserProviderUserInfo(firebaseUser, platform);
              if (!userInfo) throw new ValidationError('INVALID_PLATFORM');
              await userDoc.ref.update({ [platform]: { userId: userInfo.uid } });
            }
          }
        }
        break;
      }

      default:
        throw new ValidationError('INVALID_PLATFORM');
    }

    if (user) {
      await setAuthCookies(req, res, { user, wallet });
      res.sendStatus(200);

      const doc = await dbRef.doc(user).get();
      if (doc.exists) {
        const {
          email,
          displayName,
          referrer,
          locale,
          timestamp: registerTime,
        } = doc.data();
        publisher.publish(PUBSUB_TOPIC_MISC, req, {
          logType: 'eventUserLogin',
          user,
          email,
          displayName,
          wallet,
          referrer,
          locale,
          registerTime,
          platform,
        });
      }
    } else {
      res.sendStatus(404);
    }
  } catch (err) {
    next(err);
  }
});

router.post('/logout', jwtAuth('read'), async (req, res, next) => {
  try {
    const { user, jti } = req.user;

    clearAuthCookies(req, res);
    res.sendStatus(200);

    if (user) {
      try {
        await dbRef.doc(user).collection('session').doc(jti).delete();
      } catch (err) {
        console.error(err);
      }
      const doc = await dbRef.doc(user).get();
      if (doc.exists) {
        const {
          wallet,
          email,
          displayName,
          referrer,
          locale,
          timestamp: registerTime,
        } = doc.data();
        publisher.publish(PUBSUB_TOPIC_MISC, req, {
          logType: 'eventUserLogout',
          user,
          email,
          displayName,
          wallet,
          referrer,
          locale,
          registerTime,
        });
      }
    }
  } catch (err) {
    next(err);
  }
});

router.get('/login/platforms', jwtAuth('read'), async (req, res, next) => {
  try {
    if (!req.user.user) {
      res.status(401).send('LOGIN_NEEDED');
      return;
    }
    const authDoc = await authDbRef.doc(req.user.user).get();
    const platforms = {};
    if (authDoc.exists) {
      Object.keys(authDoc.data())
        .forEach((pid) => { platforms[pid] = true; });
    }
    res.json(platforms);
  } catch (err) {
    next(err);
  }
});

router.post('/login/:platform/add', jwtAuth('write'), async (req, res, next) => {
  try {
    const { user } = req.body;
    const { platform } = req.params;
    if (req.user.user !== user) {
      res.status(401).send('LOGIN_NEEDED');
      return;
    }

    let platformUserId;
    switch (platform) {
      case 'wallet': {
        const {
          from,
          payload: stringPayload,
          sign,
        } = req.body;
        const wallet = from;
        checkSignPayload(wallet, stringPayload, sign);
        const query = await dbRef.where('wallet', '==', wallet).get();
        if (query.docs.length > 0) throw new ValidationError('WALLET_ALREADY_USED');
        await dbRef.doc(user).update({ wallet });
        break;
      }

      case 'google':
      case 'twitter':
      case 'facebook': {
        const {
          firebaseIdToken,
          accessToken,
          secret,
        } = req.body;
        const { uid: firebaseUserId } = await admin.auth().verifyIdToken(firebaseIdToken);
        const firebaseUser = await admin.auth().getUser(firebaseUserId);
        const query = await dbRef.where('firebaseUserId', '==', firebaseUserId).get();
        if (query.docs.length > 0) {
          query.forEach((doc) => {
            const docUser = doc.id;
            if (user !== docUser) {
              throw new ValidationError('FIREBASE_USER_DUPLICATED');
            }
          });
        } else {
          await dbRef.doc(user).update({ firebaseUserId });
        }
        const userInfo = getFirebaseUserProviderUserInfo(firebaseUser, platform);
        if (!userInfo || !userInfo.uid) throw new ValidationError('CANNOT_FETCH_USER_INFO');
        platformUserId = userInfo.uid;
        await tryToLinkOAuthLogin({ likeCoinId: user, platform, platformUserId });

        if (platform === 'twitter' || platform === 'facebook') {
          await tryToLinkSocialPlatform(user, platform, { accessToken, secret });
        }

        break;
      }

      default:
        throw new ValidationError('INVALID_PLATFORM');
    }

    res.sendStatus(200);
    const doc = await dbRef.doc(user).get();
    if (doc.exists) {
      const {
        wallet,
        email,
        displayName,
        referrer,
        locale,
        timestamp: registerTime,
      } = doc.data();
      publisher.publish(PUBSUB_TOPIC_MISC, req, {
        logType: 'eventSocialLink',
        platform,
        user,
        email,
        displayName,
        wallet,
        referrer,
        locale,
        registerTime,
        platformUserId,
      });
    }
  } catch (err) {
    next(err);
  }
});

router.delete('/login/:platform', jwtAuth('write'), async (req, res, next) => {
  try {
    const { platform } = req.params;
    if (!req.user.user) {
      res.status(401).send('LOGIN_NEEDED');
      return;
    }

    if (await tryToUnlinkOAuthLogin({
      likeCoinId: req.user.user,
      platform,
    })) {
      res.sendStatus(200);
    } else {
      res.sendStatus(404);
    }
  } catch (err) {
    next(err);
  }
});

export default router;<|MERGE_RESOLUTION|>--- conflicted
+++ resolved
@@ -129,33 +129,13 @@
         payload: {
           platformUserId,
           isEmailVerified,
-<<<<<<< HEAD
           ...payload,
         },
         res,
         req,
       });
       const { wallet } = userPayload;
-=======
-        });
-      }
-
-      // platformUserId is only set when the platform is valid
-      if (platformUserId) {
-        const doc = {
-          [platform]: {
-            userId: platformUserId,
-          },
-        };
-        if (firebaseUserId) {
-          doc.firebase = { userId: firebaseUserId };
-        }
-        await authDbRef.doc(user).create(doc);
-      }
-
-      const socialPayload = await tryToLinkSocialPlatform(user, platform, { accessToken, secret });
-
->>>>>>> ad1c1366
+
       await setAuthCookies(req, res, { user, wallet });
       res.sendStatus(200);
       publisher.publish(PUBSUB_TOPIC_MISC, req, {
