import { Router } from 'express';
import bodyParser from 'body-parser';
import BigNumber from 'bignumber.js';
import { DeliverTxResponse } from '@cosmjs/stargate';
import uuidv4 from 'uuid/v4';
import { TxRaw } from 'cosmjs-types/cosmos/tx/v1beta1/tx';

import Stripe from 'stripe';
import stripe from '../../../util/stripe';
import { COSMOS_CHAIN_ID, isValidLikeAddress } from '../../../util/cosmos';
import { sendTransactionWithSequence } from '../../../util/cosmos/tx';
import { db, likeNFTFiatCollection } from '../../../util/firebase';
import { fetchISCNPrefixFromChain } from '../../../middleware/likernft';
import { getFiatPriceStringForLIKE } from '../../../util/api/likernft/fiat';
import { processStripeFiatNFTPurchase, findPaymentFromStripeSessionId } from '../../../util/api/likernft/fiat/stripe';
import { getGasPrice, softGetLatestNFTPriceAndInfo } from '../../../util/api/likernft/purchase';
import { formatListingInfo, fetchNFTListingInfo, fetchNFTListingInfoByNFTId } from '../../../util/api/likernft/listing';
import { checkIsWritingNFT, DEFAULT_NFT_IMAGE_SIZE, parseImageURLFromMetadata } from '../../../util/api/likernft/metadata';
import { getNFTClassDataById, getLikerNFTPendingClaimSigningClientAndWallet } from '../../../util/cosmos/nft';
import { ValidationError } from '../../../util/ValidationError';
import { filterLikeNFTFiatData } from '../../../util/ValidationHelper';
import { API_EXTERNAL_HOSTNAME, LIKER_LAND_HOSTNAME, PUBSUB_TOPIC_MISC } from '../../../constant';
import publisher from '../../../util/gcloudPub';

import {
  STRIPE_WEBHOOK_SECRET,
  LIKER_NFT_PENDING_CLAIM_ADDRESS,
} from '../../../../config/config';
import { processStripeNFTSubscriptionInvoice, processStripeNFTSubscriptionSession } from '../../../util/api/likernft/subscription/stripe';
import { processNFTBookPurchase } from '../../../util/api/likernft/book';

const router = Router();

router.post('/webhook', bodyParser.raw({ type: 'application/json' }), async (req, res, next) => {
  try {
    const sig = req.headers['stripe-signature'];
    if (!sig) {
      // eslint-disable-next-line no-console
      console.error('no stripe signature');
      res.sendStatus(400);
      return;
    }
    let event;
    try {
      event = stripe.webhooks.constructEvent(req.rawBody, sig, STRIPE_WEBHOOK_SECRET);
    } catch (err) {
      // eslint-disable-next-line no-console
      console.error(JSON.stringify({
        message: err, stack: (err as Error).stack,
      }));
      res.sendStatus(400);
      return;
    }
    switch (event.type) {
      case 'checkout.session.completed': {
        const session: Stripe.Checkout.Session = event.data.object;
        const {
          subscription: subscriptionId,
          metadata: { store } = {} as any,
        } = session;
        if (store === 'book') {
          await processNFTBookPurchase(session, req);
        } else if (subscriptionId) {
          await processStripeNFTSubscriptionSession(session, req);
        } else {
          await processStripeFiatNFTPurchase(session, req);
        }
        break;
      }
      case 'invoice.paid': {
        const invoice = event.data.object;
        const {
          subscription: subscriptionId,
        } = invoice;
        if (subscriptionId) {
          await processStripeNFTSubscriptionInvoice(invoice, req);
        }
        break;
      }
      default: {
        res.sendStatus(415);
        return;
      }
    }
    res.sendStatus(200);
  } catch (err) {
    next(err);
  }
});

router.get(
  '/price',
  fetchISCNPrefixFromChain,
  async (req, res, next) => {
    try {
      const classId = req.query.class_id as string;
      const { iscnPrefix } = res.locals;
      const [
        purchaseInfo,
        listingInfo,
      ] = await Promise.all([
        iscnPrefix ? softGetLatestNFTPriceAndInfo(iscnPrefix, classId) : null,
        fetchNFTListingInfo(classId),
      ]);
      const firstListing = listingInfo
        .map(formatListingInfo)
        .sort((a, b) => a.price - b.price)[0];

      if (!purchaseInfo && !firstListing) {
        res.status(404).send('NFT_PRICE_NOT_FOUND');
        return;
      }

      const isListing = !purchaseInfo || (firstListing && firstListing.price <= purchaseInfo.price);
      const price = isListing ? firstListing.price : purchaseInfo.price;
      const gasFee = getGasPrice();
      const totalPrice = price + gasFee;
      const fiatPriceString = await getFiatPriceStringForLIKE(totalPrice);
      const payload: {
        LIKEPrice: number,
        fiatPrice: number,
        fiatPriceString: string,
        isListing: boolean,
        listingInfo: null | {
          nftId: string,
          seller: string,
        },
      } = {
        LIKEPrice: totalPrice,
        fiatPrice: Number(fiatPriceString),
        fiatPriceString,
        isListing,
        listingInfo: null,
      };
      if (isListing) {
        const { nftId, seller } = firstListing;
        payload.listingInfo = {
          nftId,
          seller,
        };
      }
      res.json(payload);
    } catch (err) {
      next(err);
    }
  },
);

router.post(
  '/new',
  fetchISCNPrefixFromChain,
  async (req, res, next) => {
    try {
      const classId = req.query.class_id as string;
      const { wallet } = req.query;
      if (!(wallet || LIKER_NFT_PENDING_CLAIM_ADDRESS) && !isValidLikeAddress(wallet)) throw new ValidationError('INVALID_WALLET');
      const { iscnPrefix } = res.locals;
      const promises = [getNFTClassDataById(classId)];
      const { nftId = '', seller = '', memo } = req.body;
      const isListing = !!(nftId && seller);
      if (!isListing && !iscnPrefix) {
        throw new ValidationError('NFT_PRICE_NOT_FOUND');
      }
      const getPriceInfoPromise = isListing
        ? fetchNFTListingInfoByNFTId(classId, nftId)
          .then((info) => {
            if (!info) throw new ValidationError('LISTING_NOT_FOUND');
            const listingInfo = formatListingInfo(info);
            if (!listingInfo) throw new ValidationError('LISTING_NOT_FOUND');
            if (listingInfo.seller !== seller) throw new ValidationError('LISTING_SELLER_NOT_MATCH');
            return listingInfo;
          })
        : softGetLatestNFTPriceAndInfo(iscnPrefix, classId);
      promises.push(getPriceInfoPromise);
      const [metadata, priceInfo] = await Promise.all(promises) as any;
      if (!priceInfo) throw new ValidationError('NFT_PRICE_NOT_FOUND');
      const { price } = priceInfo;
      let {
        name = '',
        description = '',
      } = metadata;
      const classMetadata = metadata.data.metadata;
      let { image } = classMetadata;
      const { is_custom_image: isCustomImage = false } = classMetadata;
      if (checkIsWritingNFT(classMetadata) && !isCustomImage) {
        image = `https://${API_EXTERNAL_HOSTNAME}/likernft/metadata/image/class_${classId}?size=${DEFAULT_NFT_IMAGE_SIZE}`;
      } else {
        image = parseImageURLFromMetadata(image);
      }
      if (!image) {
        image = 'https://static.like.co/primitive-nft.jpg';
      }
      const gasFee = getGasPrice();
      const totalPrice = price + gasFee;
      const fiatPriceString = await getFiatPriceStringForLIKE(totalPrice);
      const paymentId = uuidv4();
      name = name.length > 100 ? `${name.substring(0, 99)}…` : name;
      description = description.length > 200 ? `${description.substring(0, 199)}…` : description;
      if (!description) { description = undefined; } // stripe does not like empty string
      const session = await stripe.checkout.sessions.create({
        mode: 'payment',
        success_url: `https://${LIKER_LAND_HOSTNAME}/nft/fiat/stripe?class_id=${classId}&payment_id=${paymentId}`,
        cancel_url: `https://${LIKER_LAND_HOSTNAME}/nft/class/${classId}`,
        line_items: [
          {
            price_data: {
              currency: 'USD',
              product_data: {
                name,
                description,
                images: [image],
                metadata: {
                  iscnPrefix,
                  classId,
                },
              },
              unit_amount: Number(new BigNumber(fiatPriceString).shiftedBy(2).toFixed(0)),
            },
            adjustable_quantity: {
              enabled: false,
            },
            quantity: 1,
          },
        ],
        payment_intent_data: {
          capture_method: 'manual',
        },
        metadata: {
<<<<<<< HEAD
          store: 'likerland',
=======
>>>>>>> 052a3ad5
          wallet: wallet as string,
          classId,
          isListing: isListing ? 'true' : null,
          nftId,
          seller,
          memo,
          iscnPrefix,
          paymentId,
<<<<<<< HEAD
          isPendingClaim: isPendingClaim ? 'true' : null,
=======
>>>>>>> 052a3ad5
        },
      });
      const { url, id: sessionId } = session;
      await likeNFTFiatCollection.doc(paymentId).create({
        type: 'stripe',
        sessionId,
        wallet,
        classId,
        isListing,
        nftId,
        seller,
        memo,
        iscnPrefix,
        LIKEPrice: totalPrice,
        fiatPrice: Number(fiatPriceString),
        fiatPriceString,
        status: 'new',
        timestamp: Date.now(),
      });
      const LIKEPrice = totalPrice;
      const fiatPrice = Number(fiatPriceString);
      res.json({
        id: sessionId,
        url,
        LIKEPrice,
        fiatPrice,
        fiatPriceString,
      });
      publisher.publish(PUBSUB_TOPIC_MISC, req, {
        logType: 'LikerNFTFiatPaymentNew',
        type: 'stripe',
        paymentId,
        buyerWallet: wallet,
        buyerMemo: memo,
        isListing,
        sellerWallet: seller,
        nftId,
        classId,
        iscnPrefix,
        fiatPrice,
        LIKEPrice,
        sessionId,
      });
    } catch (err) {
      next(err);
    }
  },
);

router.get(
  '/status',
  async (req, res, next) => {
    try {
      const { payment_id: paymentId, session_id: sessionId } = req.query;
      if (!paymentId && !sessionId) throw new ValidationError('PAYMENT_ID_NEEDED');
      let doc;
      if (paymentId) {
        doc = await likeNFTFiatCollection.doc(paymentId).get();
      } else {
        doc = await findPaymentFromStripeSessionId(sessionId);
      }
      if (!doc.data()) {
        res.status(404).send('PAYMENT_ID_NOT_FOUND');
        return;
      }
      const docData = doc.data();
      res.json(filterLikeNFTFiatData(docData));
    } catch (err) {
      next(err);
    }
  },
);

router.get(
  '/pending/count',
  async (req, res, next) => {
    try {
      const { email } = req.query;
      if (!email) throw new ValidationError('EMAIL_NEEDED');
      const snapshot = await likeNFTFiatCollection
        .where('email', '==', email)
        .where('status', '==', 'pendingClaim')
        .get();
      res.json({ count: snapshot.docs.length });
    } catch (err) {
      next(err);
    }
  },
);

router.post(
  '/pending/claim',
  async (req, res, next) => {
    try {
      const {
        wallet: receiverWallet,
        payment_id: paymentId,
        token,
      } = req.query;
      if (!receiverWallet || !isValidLikeAddress(receiverWallet)) throw new ValidationError('INVALID_WALLET_ADDRESS');
      if (!paymentId) throw new ValidationError('PAYMENT_ID_NEEDED');
      if (!token) throw new ValidationError('TOKEN_NEEDED');

      const ref = likeNFTFiatCollection.doc(paymentId);
      let classId;
      let nftId;
      try {
        ({ classId, nftId } = await db.runTransaction(async (t) => {
          const doc = await t.get(ref);
          if (!doc.exists) throw new ValidationError('PAYMENT_ID_NOT_FOUND', 404);
          const { status, claimToken } = doc.data();
          const { classId: _classId, nftId: _nftId } = doc.data();
          if (claimToken !== token) throw new ValidationError('INVALID_TOKEN', 403);
          if (status !== 'pendingClaim') throw new ValidationError('NFT_CLAIM_ALREADY_HANDLED', 409);
          t.update(ref, { status: 'claiming' });
          return { classId: _classId, nftId: _nftId };
        }));
      } catch (err) {
        if (err instanceof ValidationError && err.message === 'NFT_CLAIM_ALREADY_HANDLED') {
          publisher.publish(PUBSUB_TOPIC_MISC, req, {
            logType: 'LikerNFTFiatClaimAlreadyHandled',
            paymentId,
            classId,
            nftId,
            receiverWallet,
          });
        }
        throw err;
      }

      let txRes;
      try {
        const {
          client,
          wallet: senderWallet,
          accountNumber,
        } = await getLikerNFTPendingClaimSigningClientAndWallet();
        const { address: senderAddress } = senderWallet;
        const sendNFTSigningFunction = async ({ sequence }): Promise<TxRaw> => {
          const r = await client.sendNFTs(
            senderAddress,
            receiverWallet as string,
            classId,
            [nftId],
            {
              accountNumber,
              sequence,
              chainId: COSMOS_CHAIN_ID,
              broadcast: false,
            },
          );
          return r as TxRaw;
        };
        txRes = await sendTransactionWithSequence(
          senderAddress,
          sendNFTSigningFunction,
        );
      } catch (err) {
        const error = (err as Error).toString();
        const errorMessage = (err as Error).message;
        const errorStack = (err as Error).stack;
        publisher.publish(PUBSUB_TOPIC_MISC, req, {
          logType: 'LikerNFTFiatClaimServerError',
          paymentId,
          classId,
          nftId,
          error,
          errorMessage,
          errorStack,
        });
        await ref.update({
          status: 'error',
          error,
          errorMessage,
          errorStack,
        });
        throw err;
      }
      const { transactionHash: txHash, code } = txRes as DeliverTxResponse;
      if (code) {
        publisher.publish(PUBSUB_TOPIC_MISC, req, {
          logType: 'LikerNFTFiatClaimTxError',
          paymentId,
          classId,
          nftId,
          errorCode: code,
          errorTransactionHash: txHash,
        });
        await ref.update({
          status: 'error',
          errorCode: code,
          errorTransactionHash: txHash,
        });
        throw new ValidationError(`TX_${txHash}_FAILED_WITH_CODE_${code}`);
      }
      await ref.update({
        status: 'done',
        wallet: receiverWallet,
        claimTransactionHash: txHash,
        claimTimestamp: Date.now(),
      });

      res.json({ classId, nftId, txHash });
    } catch (err) {
      next(err);
    }
  },
);

export default router;<|MERGE_RESOLUTION|>--- conflicted
+++ resolved
@@ -226,10 +226,7 @@
           capture_method: 'manual',
         },
         metadata: {
-<<<<<<< HEAD
           store: 'likerland',
-=======
->>>>>>> 052a3ad5
           wallet: wallet as string,
           classId,
           isListing: isListing ? 'true' : null,
@@ -238,10 +235,6 @@
           memo,
           iscnPrefix,
           paymentId,
-<<<<<<< HEAD
-          isPendingClaim: isPendingClaim ? 'true' : null,
-=======
->>>>>>> 052a3ad5
         },
       });
       const { url, id: sessionId } = session;
