import crypto from 'crypto';
import { Router } from 'express';
import uuidv4 from 'uuid/v4';
import { getNFTClassDataById } from '../../../util/cosmos/nft';
import { ValidationError } from '../../../util/ValidationError';
import {
  NFT_BOOK_TEXT_DEFAULT_LOCALE,
  getNftBookInfo,
} from '../../../util/api/likernft/book';
import { FieldValue, db, likeNFTBookCollection } from '../../../util/firebase';
import publisher from '../../../util/gcloudPub';
import {
  NFT_BOOK_DEFAULT_FROM_CHANNEL,
  PUBSUB_TOPIC_MISC,
  W3C_EMAIL_REGEX,
} from '../../../constant';
import { filterBookPurchaseData } from '../../../util/ValidationHelper';
import { jwtAuth } from '../../../middleware/jwt';
import { sendNFTBookGiftSentEmail, sendNFTBookShippedEmail } from '../../../util/ses';
import { LIKER_NFT_BOOK_GLOBAL_READONLY_MODERATOR_ADDRESSES } from '../../../../config/config';
import {
  handleNewStripeCheckout,
  claimNFTBook,
  execGrant,
  createNewNFTBookPayment,
  processNFTBookPurchase,
  sendNFTBookClaimedEmailNotification,
  sendNFTBookPurchaseEmail,
} from '../../../util/api/likernft/book/purchase';
import { calculatePayment } from '../../../util/api/likernft/fiat';
import { checkTxGrantAndAmount } from '../../../util/api/likernft/purchase';
import { sendNFTBookSalesSlackNotification } from '../../../util/slack';

const router = Router();

router.get(['/:classId/new', '/class/:classId/new'], async (req, res, next) => {
  try {
    const { classId } = req.params;
    const {
      from,
      ga_client_id: gaClientId = '',
      price_index: priceIndexString = undefined,
    } = req.query;
    const priceIndex = Number(priceIndexString) || 0;

    const {
      url,
      paymentId,
      priceName,
      priceInDecimal,
      sessionId,
    } = await handleNewStripeCheckout(classId, priceIndex, {
      gaClientId: gaClientId as string,
      from: from as string,
    });
    res.redirect(url);

    if (priceInDecimal) {
      publisher.publish(PUBSUB_TOPIC_MISC, req, {
        logType: 'BookNFTPurchaseNew',
        type: 'stripe',
        paymentId,
        classId,
        priceName,
        priceIndex,
        price: priceInDecimal / 100,
        sessionId,
        isGift: false,
      });
    }
  } catch (err) {
    next(err);
  }
});

router.post(['/:classId/new', '/class/:classId/new'], async (req, res, next) => {
  try {
    const { classId } = req.params;
    const {
      from,
      price_index: priceIndexString = undefined,
    } = req.query;
    const priceIndex = Number(priceIndexString) || 0;
    const {
      gaClientId,
      giftInfo,
    } = req.body;

    if (giftInfo && !giftInfo.toEmail) {
      throw new ValidationError('REQUIRE_GIFT_TO_EMAIL');
    }

    const {
      url,
      paymentId,
      priceName,
      priceInDecimal,
      sessionId,
    } = await handleNewStripeCheckout(classId, priceIndex, {
      gaClientId: gaClientId as string,
      from: from as string,
      giftInfo,
    });
    res.json({ url });

    if (priceInDecimal) {
      publisher.publish(PUBSUB_TOPIC_MISC, req, {
        logType: 'BookNFTPurchaseNew',
        type: 'stripe',
        paymentId,
        classId,
        priceName,
        priceIndex,
        price: priceInDecimal / 100,
        sessionId,
        isGift: !!giftInfo,
      });
    }
  } catch (err) {
    next(err);
  }
});

router.get(
  ['/:classId/price', '/class/:classId/price'],
  async (req, res, next) => {
    try {
      const { classId } = req.params;
      const { price_index: priceIndexString } = req.query;
      const bookInfo = await getNftBookInfo(classId);

      const priceIndex = Number(priceIndexString);
      const { prices, canPayByLIKE } = bookInfo;
      if (prices.length <= priceIndex) {
        throw new ValidationError('PRICE_NOT_FOUND', 404);
      }

      const { priceInDecimal } = prices[priceIndex];
      const price = priceInDecimal / 100;

      const {
        totalLIKEPricePrediscount,
        totalLIKEPrice,
        totalFiatPriceString,
      } = await calculatePayment([price]);
      const payload = {
        LIKEPricePrediscount: canPayByLIKE ? totalLIKEPricePrediscount : null,
        LIKEPrice: canPayByLIKE ? totalLIKEPrice : null,
        fiatPrice: Number(totalFiatPriceString),
      };
      res.json(payload);
    } catch (err) {
      next(err);
    }
  },
);

router.post(
  ['/:classId/new/free', '/class/:classId/new/free'],
  async (req, res, next) => {
    try {
      const { classId } = req.params;
      const { from = '', price_index: priceIndexString = undefined } = req.query;
      const {
        email = '',
        wallet,
        message,
      } = req.body;

      if (!email && !wallet) throw new ValidationError('REQUIRE_WALLET_OR_EMAIL');
      if (email) {
        const isEmailInvalid = !W3C_EMAIL_REGEX.test(email);
        if (isEmailInvalid) throw new ValidationError('INVALID_EMAIL');
      }

      const priceIndex = Number(priceIndexString) || 0;

      const promises = [getNFTClassDataById(classId), getNftBookInfo(classId)];
      const [metadata, bookInfo] = (await Promise.all(promises)) as any;
      if (!bookInfo) throw new ValidationError('NFT_NOT_FOUND');
      const {
        prices,
        notificationEmails,
        mustClaimToView = false,
      } = bookInfo;
      if (!prices[priceIndex]) throw new ValidationError('NFT_PRICE_NOT_FOUND');
      const {
        priceInDecimal,
        stock,
        name: priceNameObj,
        isPhysicalOnly = false,
      } = prices[priceIndex];
      const priceName = typeof priceNameObj === 'object' ? priceNameObj[NFT_BOOK_TEXT_DEFAULT_LOCALE] : priceNameObj || '';
      if (stock <= 0) throw new ValidationError('OUT_OF_STOCK');
      if (priceInDecimal > 0) throw new ValidationError('NOT_FREE_PRICE');

      const bookRef = likeNFTBookCollection.doc(classId);
      if (email) {
        const query = await bookRef.collection('transactions')
          .where('email', '==', email)
          .where('type', '==', 'free')
          .limit(1)
          .get();
        if (query.docs.length) throw new ValidationError('ALREADY_PURCHASED');
      }
      if (wallet) {
        const query = await bookRef.collection('transactions')
          .where('wallet', '==', wallet)
          .where('type', '==', 'free')
          .limit(1)
          .get();
        if (query.docs.length) throw new ValidationError('ALREADY_PURCHASED');
      }

      const paymentId = uuidv4();
      const claimToken = crypto.randomBytes(32).toString('hex');

      await createNewNFTBookPayment(classId, paymentId, {
        type: 'free',
        email,
        claimToken,
        priceInDecimal,
        priceName,
        priceIndex,
        isPhysicalOnly,
        from: from as string,
      });

      await processNFTBookPurchase({
        classId,
        email,
        paymentId,
        shippingDetails: null,
        shippingCost: null,
      });

      publisher.publish(PUBSUB_TOPIC_MISC, req, {
        logType: 'BookNFTFreePurchaseNew',
        paymentId,
        classId,
        email,
      });

      const className = metadata?.name || classId;
      await Promise.all([
        sendNFTBookPurchaseEmail({
          email,
          notificationEmails,
          classId,
<<<<<<< HEAD
          bookName: className,
=======
          className,
          priceName,
>>>>>>> 23a0b1f8
          paymentId,
          claimToken,
          amountTotal: 0,
          mustClaimToView,
          isPhysicalOnly,
        }),
        sendNFTBookSalesSlackNotification({
          classId,
          bookName: className,
          paymentId,
          email,
          priceName,
          priceWithCurrency: 'FREE',
          method: 'free',
        }),
      ]);

      if (wallet) {
        await claimNFTBook(
          classId,
          paymentId,
          {
            message,
            wallet,
            token: claimToken as string,
          },
        );

        publisher.publish(PUBSUB_TOPIC_MISC, req, {
          logType: 'BookNFTClaimed',
          paymentId,
          classId,
          wallet,
          email,
          message,
        });

        await sendNFTBookClaimedEmailNotification(
          classId,
          paymentId,
          {
            message,
            wallet,
            email,
          },
        );
      }

      res.json({ claimed: !!wallet });
    } catch (err) {
      next(err);
    }
  },
);

router.post(
  ['/:classId/new/like', '/class/:classId/new/like'],
  async (req, res, next) => {
    try {
      const { classId } = req.params;
      const { from: inputFrom = '', price_index: priceIndexString } = req.query;
      const {
        email,
        txHash: grantTxHash,
        giftInfo,
      } = req.body;

      const isEmailInvalid = !W3C_EMAIL_REGEX.test(email);
      if (isEmailInvalid) throw new ValidationError('INVALID_EMAIL');

      const priceIndex = Number(priceIndexString);
      if (Number.isNaN(priceIndex)) throw new ValidationError('INVALID_PRICE_INDEX');

      if (giftInfo && !giftInfo.toEmail) {
        throw new ValidationError('REQUIRE_GIFT_TO_EMAIL');
      }

      const [metadata, bookInfo] = await Promise.all([
        getNFTClassDataById(classId).catch(() => null),
        getNftBookInfo(classId),
      ]);

      const {
        ownerWallet,
        prices,
        defaultPaymentCurrency,
        defaultFromChannel = NFT_BOOK_DEFAULT_FROM_CHANNEL,
      } = bookInfo;
      if (prices.length <= priceIndex) {
        throw new ValidationError('PRICE_NOT_FOUND', 404);
      }
      let from: string = inputFrom as string || '';
      if (!from || from === NFT_BOOK_DEFAULT_FROM_CHANNEL) {
        from = defaultFromChannel || NFT_BOOK_DEFAULT_FROM_CHANNEL;
      }
      const {
        priceInDecimal,
        isPhysicalOnly = false,
        name: { en: priceNameEn },
      } = prices[priceIndex];
      const price = priceInDecimal / 100;

      const { totalLIKEPrice: LIKEPrice } = await calculatePayment([price]);

      const checkResult = await checkTxGrantAndAmount(grantTxHash, LIKEPrice);
      if (!checkResult) throw new ValidationError('SEND_GRANT_NOT_FOUND');
      const {
        granter: granterWallet,
        memo: message,
      } = checkResult;

      const paymentId = uuidv4();
      const claimToken = crypto.randomBytes(32).toString('hex');

      await createNewNFTBookPayment(classId, paymentId, {
        type: 'LIKE',
        email,
        claimToken,
        priceInDecimal,
        priceName: priceNameEn,
        priceIndex,
        giftInfo,
        from,
        isPhysicalOnly,
      });
      const execGrantTxHash = await execGrant(granterWallet, ownerWallet, LIKEPrice, from);
      const { listingData } = await processNFTBookPurchase({
        classId,
        email,
        paymentId,
        shippingDetails: null,
        shippingCost: null,
        execGrantTxHash,
      });
      publisher.publish(PUBSUB_TOPIC_MISC, req, {
        logType: 'BookNFTLIKEPurchaseNew',
        paymentId,
        classId,
        wallet: granterWallet,
        email,
      });
      const className = metadata?.name || classId;
      await sendNFTBookSalesSlackNotification({
        classId,
        bookName: className,
        paymentId,
        email,
        priceName: priceNameEn,
        priceWithCurrency: `${LIKEPrice} LIKE (${price} ${defaultPaymentCurrency || 'USD'})`,
        method: 'LIKE',
      });

      let claimed = false;
      if (!giftInfo) {
        await claimNFTBook(classId, paymentId, {
          message,
          wallet: granterWallet,
          token: claimToken,
        });
        claimed = true;
        publisher.publish(PUBSUB_TOPIC_MISC, req, {
          logType: 'BookNFTClaimed',
          paymentId,
          classId,
          wallet: granterWallet,
          email,
          message,
        });
      } else {
        const {
          notificationEmails = [],
          mustClaimToView = false,
        } = listingData;
        await sendNFTBookPurchaseEmail({
          email,
          isGift: !!giftInfo,
          giftInfo,
          notificationEmails,
          classId,
<<<<<<< HEAD
          bookName: className,
=======
          className,
          priceName: priceNameEn,
>>>>>>> 23a0b1f8
          paymentId,
          claimToken,
          amountTotal: price,
          mustClaimToView,
          isPhysicalOnly,
        });
      }
      res.json({ claimed });
    } catch (err) {
      next(err);
    }
  },
);

router.get(
  ['/:classId/status/:paymentId', '/class/:classId/status/:paymentId'],
  async (req, res, next) => {
    try {
      const { classId, paymentId } = req.params;
      const doc = await likeNFTBookCollection.doc(classId).collection('transactions').doc(paymentId).get();
      const docData = doc.data();
      if (!docData) {
        res.status(404).send('PAYMENT_ID_NOT_FOUND');
        return;
      }
      res.json(filterBookPurchaseData(docData));
    } catch (err) {
      next(err);
    }
  },
);

router.post(
  ['/:classId/claim/:paymentId', '/class/:classId/claim/:paymentId'],
  async (req, res, next) => {
    try {
      const { classId, paymentId } = req.params;
      const { token } = req.query;
      const { wallet, message } = req.body;

      const email = await claimNFTBook(
        classId,
        paymentId,
        {
          message,
          wallet,
          token: token as string,
        },
      );

      publisher.publish(PUBSUB_TOPIC_MISC, req, {
        logType: 'BookNFTClaimed',
        paymentId,
        classId,
        wallet,
        email,
        message,
      });
      await sendNFTBookClaimedEmailNotification(
        classId,
        paymentId,
        {
          message,
          wallet,
          email,
        },
      );

      res.sendStatus(200);
    } catch (err) {
      next(err);
    }
  },
);

router.post(
  ['/:classId/sent/:paymentId', '/class/:classId/sent/:paymentId'],
  jwtAuth('write:nftbook'),
  async (req, res, next) => {
    try {
      const { classId, paymentId } = req.params;
      const { txHash } = req.body;
      // TODO: check tx content contains valid nft info and address
      const bookRef = likeNFTBookCollection.doc(classId);
      const bookDoc = await bookRef.get();
      const bookDocData = bookDoc.data();
      if (!bookDocData) throw new ValidationError('CLASS_ID_NOT_FOUND', 404);
      const { ownerWallet, moderatorWallets = [] } = bookDocData;
      if (ownerWallet !== req.user.wallet && !moderatorWallets.includes(req.user.wallet)) {
        // TODO: check tx is sent by req.user.wallet
        throw new ValidationError('NOT_OWNER', 403);
      }
      const paymentDocRef = likeNFTBookCollection.doc(classId).collection('transactions').doc(paymentId);

      const { email, isGift, giftInfo } = await db.runTransaction(async (t) => {
        const doc = await t.get(paymentDocRef);
        const docData = doc.data();
        if (!docData) {
          throw new ValidationError('PAYMENT_ID_NOT_FOUND', 404);
        }
        const {
          status,
          isPhysicalOnly,
        } = docData;
        if (status !== 'pendingNFT') {
          throw new ValidationError('STATUS_IS_ALREADY_SENT', 409);
        }
        if (isPhysicalOnly) {
          throw new ValidationError('CANNOT_SEND_PHYSICAL_ONLY', 409);
        }
        t.update(paymentDocRef, {
          status: 'completed',
          txHash,
        });
        t.update(bookRef, {
          pendingNFTCount: FieldValue.increment(-1),
        });
        return docData;
      });

      if (isGift && giftInfo) {
        const {
          fromName,
          toName,
        } = giftInfo;
        const classData = await getNFTClassDataById(classId).catch(() => null);
        const className = classData?.name || classId;
        await sendNFTBookGiftSentEmail({
          fromEmail: email,
          fromName,
          toName,
          bookName: className,
          txHash,
        });
      }

      publisher.publish(PUBSUB_TOPIC_MISC, req, {
        logType: 'BookNFTSentUpdate',
        paymentId,
        classId,
        // TODO: parse nftId and wallet from txHash,
        txHash,
        isGift,
      });

      res.sendStatus(200);
    } catch (err) {
      next(err);
    }
  },
);

router.post(
  ['/:classId/shipping/sent/:paymentId', '/class/:classId/shipping/sent/:paymentId'],
  jwtAuth('write:nftbook'),
  async (req, res, next) => {
    try {
      const { classId, paymentId } = req.params;
      const { message } = req.body;
      // TODO: check tx content contains valid nft info and address
      const bookRef = likeNFTBookCollection.doc(classId);
      const bookDoc = await bookRef.get();
      const bookDocData = bookDoc.data();
      if (!bookDocData) throw new ValidationError('CLASS_ID_NOT_FOUND', 404);
      const { ownerWallet, moderatorWallets = [] } = bookDocData;
      if (ownerWallet !== req.user.wallet && !moderatorWallets.includes(req.user.wallet)) {
        // TODO: check tx is sent by req.user.wallet
        throw new ValidationError('NOT_OWNER', 403);
      }
      const paymentDocRef = likeNFTBookCollection.doc(classId).collection('transactions').doc(paymentId);

      const { email } = await db.runTransaction(async (t) => {
        const doc = await t.get(paymentDocRef);
        const docData = doc.data();
        if (!docData) {
          throw new ValidationError('PAYMENT_ID_NOT_FOUND', 404);
        }
        const {
          shippingStatus,
          isPhysicalOnly,
          hasShipping,
        } = docData;
        if (!hasShipping) {
          throw new ValidationError('PAYMENT_DOES_NOT_HAS_SHIPPING', 409);
        }
        if (shippingStatus !== 'pending') {
          throw new ValidationError('STATUS_IS_ALREADY_SENT', 409);
        }
        const updatePayload: any = {
          shippingStatus: 'shipped',
          shippingMessage: message,
        };
        if (isPhysicalOnly) updatePayload.status = 'completed';
        t.update(paymentDocRef, updatePayload);
        return docData;
      });

      if (email) {
        const classData = await getNFTClassDataById(classId).catch(() => null);
        const className = classData?.name || classId;
        await sendNFTBookShippedEmail({
          email,
          classId,
          bookName: className,
          message,
        });
      }

      publisher.publish(PUBSUB_TOPIC_MISC, req, {
        logType: 'BookNFTShippingUpdate',
        paymentId,
        classId,
        shippingMessage: message,
      });

      res.sendStatus(200);
    } catch (err) {
      next(err);
    }
  },
);

router.get(
  ['/:classId/orders', '/class/:classId/orders'],
  jwtAuth('read:nftbook'),
  async (req, res, next) => {
    try {
      const { classId } = req.params;
      const bookDoc = await likeNFTBookCollection.doc(classId).get();
      const bookDocData = bookDoc.data();
      if (!bookDocData) throw new ValidationError('CLASS_ID_NOT_FOUND', 404);
      const { ownerWallet, moderatorWallets = [] } = bookDocData;
      const { wallet } = req.user;
      if (
        ownerWallet !== wallet
        && !moderatorWallets.includes(wallet)
        && !LIKER_NFT_BOOK_GLOBAL_READONLY_MODERATOR_ADDRESSES.includes(wallet)
      ) {
        throw new ValidationError('NOT_OWNER_OF_NFT_CLASS', 403);
      }
      const query = await likeNFTBookCollection.doc(classId).collection('transactions')
        .where('isPaid', '==', true)
        .get();
      const docDatas = query.docs.map((d) => ({ id: d.id, ...d.data() }));
      res.json({
        orders: docDatas.map((d) => filterBookPurchaseData(d)),
      });
    } catch (err) {
      next(err);
    }
  },
);

router.get(
  ['/:classId/messages', '/class/:classId/messages'],
  async (req, res, next) => {
    try {
      const { classId } = req.params;
      const bookDoc = await likeNFTBookCollection.doc(classId).get();
      if (!bookDoc.exists) throw new ValidationError('CLASS_ID_NOT_FOUND', 404);
      const query = await likeNFTBookCollection.doc(classId).collection('transactions')
        .where('status', '==', 'completed')
        .get();
      const data = query.docs.map((d) => {
        const {
          wallet,
          txHash,
          timestamp,
          message,
        } = d.data();
        return {
          wallet,
          txHash,
          timestamp: timestamp?.toMillis(),
          message,
        };
      });
      res.json({
        messages: data,
      });
    } catch (err) {
      next(err);
    }
  },
);

export default router;<|MERGE_RESOLUTION|>--- conflicted
+++ resolved
@@ -247,12 +247,8 @@
           email,
           notificationEmails,
           classId,
-<<<<<<< HEAD
           bookName: className,
-=======
-          className,
           priceName,
->>>>>>> 23a0b1f8
           paymentId,
           claimToken,
           amountTotal: 0,
@@ -432,12 +428,8 @@
           giftInfo,
           notificationEmails,
           classId,
-<<<<<<< HEAD
           bookName: className,
-=======
-          className,
           priceName: priceNameEn,
->>>>>>> 23a0b1f8
           paymentId,
           claimToken,
           amountTotal: price,
